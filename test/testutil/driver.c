--- conflicted
+++ resolved
@@ -107,11 +107,7 @@
     return a;
 }
 
-<<<<<<< HEAD
-void setup_test_framework(void)
-=======
 static void set_seed(int s)
->>>>>>> 52eb5b7c
 {
     seed = s;
     if (seed <= 0)
