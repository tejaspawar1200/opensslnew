--- conflicted
+++ resolved
@@ -137,13 +137,7 @@
 function will be used instead.>
 
 X509_STORE_set_check_issued() sets the function to check that a given
-<<<<<<< HEAD
-certificate B<x> is issued by the issuer certificate B<issuer> and
-the issuer is not yet in the chain contained in <ctx>, where the exceptional
-case that B<x> is self-issued and ctx->chain has just one element is allowed.
-=======
 certificate B<x> is issued by the issuer certificate B<issuer>.
->>>>>>> 90cebd1b
 This function must return 0 on failure (among others if B<x> hasn't
 been issued with B<issuer>) and 1 on success.
 I<If no function to get the issuer is provided, the internal default
