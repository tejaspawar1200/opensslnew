/* Copyright (C) 1995-1998 Eric Young (eay@cryptsoft.com)
 * All rights reserved.
 *
 * This package is an SSL implementation written
 * by Eric Young (eay@cryptsoft.com).
 * The implementation was written so as to conform with Netscapes SSL.
 *
 * This library is free for commercial and non-commercial use as long as
 * the following conditions are aheared to.  The following conditions
 * apply to all code found in this distribution, be it the RC4, RSA,
 * lhash, DES, etc., code; not just the SSL code.  The SSL documentation
 * included with this distribution is covered by the same copyright terms
 * except that the holder is Tim Hudson (tjh@cryptsoft.com).
 *
 * Copyright remains Eric Young's, and as such any Copyright notices in
 * the code are not to be removed.
 * If this package is used in a product, Eric Young should be given attribution
 * as the author of the parts of the library used.
 * This can be in the form of a textual message at program startup or
 * in documentation (online or textual) provided with the package.
 *
 * Redistribution and use in source and binary forms, with or without
 * modification, are permitted provided that the following conditions
 * are met:
 * 1. Redistributions of source code must retain the copyright
 *    notice, this list of conditions and the following disclaimer.
 * 2. Redistributions in binary form must reproduce the above copyright
 *    notice, this list of conditions and the following disclaimer in the
 *    documentation and/or other materials provided with the distribution.
 * 3. All advertising materials mentioning features or use of this software
 *    must display the following acknowledgement:
 *    "This product includes cryptographic software written by
 *     Eric Young (eay@cryptsoft.com)"
 *    The word 'cryptographic' can be left out if the rouines from the library
 *    being used are not cryptographic related :-).
 * 4. If you include any Windows specific code (or a derivative thereof) from
 *    the apps directory (application code) you must include an acknowledgement:
 *    "This product includes software written by Tim Hudson (tjh@cryptsoft.com)"
 *
 * THIS SOFTWARE IS PROVIDED BY ERIC YOUNG ``AS IS'' AND
 * ANY EXPRESS OR IMPLIED WARRANTIES, INCLUDING, BUT NOT LIMITED TO, THE
 * IMPLIED WARRANTIES OF MERCHANTABILITY AND FITNESS FOR A PARTICULAR PURPOSE
 * ARE DISCLAIMED.  IN NO EVENT SHALL THE AUTHOR OR CONTRIBUTORS BE LIABLE
 * FOR ANY DIRECT, INDIRECT, INCIDENTAL, SPECIAL, EXEMPLARY, OR CONSEQUENTIAL
 * DAMAGES (INCLUDING, BUT NOT LIMITED TO, PROCUREMENT OF SUBSTITUTE GOODS
 * OR SERVICES; LOSS OF USE, DATA, OR PROFITS; OR BUSINESS INTERRUPTION)
 * HOWEVER CAUSED AND ON ANY THEORY OF LIABILITY, WHETHER IN CONTRACT, STRICT
 * LIABILITY, OR TORT (INCLUDING NEGLIGENCE OR OTHERWISE) ARISING IN ANY WAY
 * OUT OF THE USE OF THIS SOFTWARE, EVEN IF ADVISED OF THE POSSIBILITY OF
 * SUCH DAMAGE.
 *
 * The licence and distribution terms for any publically available version or
 * derivative of this code cannot be changed.  i.e. this code cannot simply be
 * copied and put under another distribution licence
 * [including the GNU Public Licence.]
 */
/* ====================================================================
 * Copyright (c) 1998-2007 The OpenSSL Project.  All rights reserved.
 *
 * Redistribution and use in source and binary forms, with or without
 * modification, are permitted provided that the following conditions
 * are met:
 *
 * 1. Redistributions of source code must retain the above copyright
 *    notice, this list of conditions and the following disclaimer.
 *
 * 2. Redistributions in binary form must reproduce the above copyright
 *    notice, this list of conditions and the following disclaimer in
 *    the documentation and/or other materials provided with the
 *    distribution.
 *
 * 3. All advertising materials mentioning features or use of this
 *    software must display the following acknowledgment:
 *    "This product includes software developed by the OpenSSL Project
 *    for use in the OpenSSL Toolkit. (http://www.openssl.org/)"
 *
 * 4. The names "OpenSSL Toolkit" and "OpenSSL Project" must not be used to
 *    endorse or promote products derived from this software without
 *    prior written permission. For written permission, please contact
 *    openssl-core@openssl.org.
 *
 * 5. Products derived from this software may not be called "OpenSSL"
 *    nor may "OpenSSL" appear in their names without prior written
 *    permission of the OpenSSL Project.
 *
 * 6. Redistributions of any form whatsoever must retain the following
 *    acknowledgment:
 *    "This product includes software developed by the OpenSSL Project
 *    for use in the OpenSSL Toolkit (http://www.openssl.org/)"
 *
 * THIS SOFTWARE IS PROVIDED BY THE OpenSSL PROJECT ``AS IS'' AND ANY
 * EXPRESSED OR IMPLIED WARRANTIES, INCLUDING, BUT NOT LIMITED TO, THE
 * IMPLIED WARRANTIES OF MERCHANTABILITY AND FITNESS FOR A PARTICULAR
 * PURPOSE ARE DISCLAIMED.  IN NO EVENT SHALL THE OpenSSL PROJECT OR
 * ITS CONTRIBUTORS BE LIABLE FOR ANY DIRECT, INDIRECT, INCIDENTAL,
 * SPECIAL, EXEMPLARY, OR CONSEQUENTIAL DAMAGES (INCLUDING, BUT
 * NOT LIMITED TO, PROCUREMENT OF SUBSTITUTE GOODS OR SERVICES;
 * LOSS OF USE, DATA, OR PROFITS; OR BUSINESS INTERRUPTION)
 * HOWEVER CAUSED AND ON ANY THEORY OF LIABILITY, WHETHER IN CONTRACT,
 * STRICT LIABILITY, OR TORT (INCLUDING NEGLIGENCE OR OTHERWISE)
 * ARISING IN ANY WAY OUT OF THE USE OF THIS SOFTWARE, EVEN IF ADVISED
 * OF THE POSSIBILITY OF SUCH DAMAGE.
 * ====================================================================
 *
 * This product includes cryptographic software written by Eric Young
 * (eay@cryptsoft.com).  This product includes software written by Tim
 * Hudson (tjh@cryptsoft.com).
 *
 */
/* ====================================================================
 * Copyright 2002 Sun Microsystems, Inc. ALL RIGHTS RESERVED.
 *
 * Portions of the attached software ("Contribution") are developed by
 * SUN MICROSYSTEMS, INC., and are contributed to the OpenSSL project.
 *
 * The Contribution is licensed pursuant to the OpenSSL open source
 * license provided above.
 *
 * ECC cipher suite support in OpenSSL originally written by
 * Vipul Gupta and Sumit Gupta of Sun Microsystems Laboratories.
 *
 */
/* ====================================================================
 * Copyright 2005 Nokia. All rights reserved.
 *
 * The portions of the attached software ("Contribution") is developed by
 * Nokia Corporation and is licensed pursuant to the OpenSSL open source
 * license.
 *
 * The Contribution, originally written by Mika Kousa and Pasi Eronen of
 * Nokia Corporation, consists of the "PSK" (Pre-Shared Key) ciphersuites
 * support (see RFC 4279) to OpenSSL.
 *
 * No patent licenses or other rights except those expressly stated in
 * the OpenSSL open source license shall be deemed granted or received
 * expressly, by implication, estoppel, or otherwise.
 *
 * No assurances are provided by Nokia that the Contribution does not
 * infringe the patent or other intellectual property rights of any third
 * party or that the license provides you with all the necessary rights
 * to make use of the Contribution.
 *
 * THE SOFTWARE IS PROVIDED "AS IS" WITHOUT WARRANTY OF ANY KIND. IN
 * ADDITION TO THE DISCLAIMERS INCLUDED IN THE LICENSE, NOKIA
 * SPECIFICALLY DISCLAIMS ANY LIABILITY FOR CLAIMS BROUGHT BY YOU OR ANY
 * OTHER ENTITY BASED ON INFRINGEMENT OF INTELLECTUAL PROPERTY RIGHTS OR
 * OTHERWISE.
 */


#include <stdio.h>
#include "../ssl_locl.h"
#include "statem_locl.h"
#include "internal/constant_time_locl.h"
#include <openssl/buffer.h>
#include <openssl/rand.h>
#include <openssl/objects.h>
#include <openssl/evp.h>
#include <openssl/hmac.h>
#include <openssl/x509.h>
#ifndef OPENSSL_NO_DH
# include <openssl/dh.h>
#endif
#include <openssl/bn.h>
#include <openssl/md5.h>

static STACK_OF(SSL_CIPHER) *ssl_bytes_to_cipher_list(SSL *s,
                                                      PACKET *cipher_suites,
                                                      STACK_OF(SSL_CIPHER) **skp,
                                                      int sslv2format, int *al);

/*
 * server_read_transition() encapsulates the logic for the allowed handshake
 * state transitions when the server is reading messages from the client. The
 * message type that the client has sent is provided in |mt|. The current state
 * is in |s->statem.hand_state|.
 *
 *  Valid return values are:
 *  1: Success (transition allowed)
 *  0: Error (transition not allowed)
 */
int ossl_statem_server_read_transition(SSL *s, int mt)
{
    OSSL_STATEM *st = &s->statem;

    switch(st->hand_state) {
    case TLS_ST_BEFORE:
    case DTLS_ST_SW_HELLO_VERIFY_REQUEST:
        if (mt == SSL3_MT_CLIENT_HELLO) {
            st->hand_state = TLS_ST_SR_CLNT_HELLO;
            return 1;
        }
        break;

    case TLS_ST_SW_SRVR_DONE:
        /*
         * If we get a CKE message after a ServerDone then either
         * 1) We didn't request a Certificate
         * OR
         * 2) If we did request one then
         *      a) We allow no Certificate to be returned
         *      AND
         *      b) We are running SSL3 (in TLS1.0+ the client must return a 0
         *         list if we requested a certificate)
         */
        if (mt == SSL3_MT_CLIENT_KEY_EXCHANGE
                && (!s->s3->tmp.cert_request
                    || (!((s->verify_mode & SSL_VERIFY_PEER) &&
                          (s->verify_mode & SSL_VERIFY_FAIL_IF_NO_PEER_CERT))
                        && (s->version == SSL3_VERSION)))) {
            st->hand_state = TLS_ST_SR_KEY_EXCH;
            return 1;
        } else if (s->s3->tmp.cert_request) {
            if (mt == SSL3_MT_CERTIFICATE) {
                st->hand_state = TLS_ST_SR_CERT;
                return 1;
            } 
        }
        break;

    case TLS_ST_SR_CERT:
        if (mt == SSL3_MT_CLIENT_KEY_EXCHANGE) {
            st->hand_state = TLS_ST_SR_KEY_EXCH;
            return 1;
        }
        break;

    case TLS_ST_SR_KEY_EXCH:
        /*
         * We should only process a CertificateVerify message if we have
         * received a Certificate from the client. If so then |s->session->peer|
         * will be non NULL. In some instances a CertificateVerify message is
         * not required even if the peer has sent a Certificate (e.g. such as in
         * the case of static DH). In that case |st->no_cert_verify| should be
         * set.
         */
        if (s->session->peer == NULL || st->no_cert_verify) {
            if (mt == SSL3_MT_CHANGE_CIPHER_SPEC) {
                /*
                 * For the ECDH ciphersuites when the client sends its ECDH
                 * pub key in a certificate, the CertificateVerify message is
                 * not sent. Also for GOST ciphersuites when the client uses
                 * its key from the certificate for key exchange.
                 */
                st->hand_state = TLS_ST_SR_CHANGE;
                return 1;
            }
        } else {
            if (mt == SSL3_MT_CERTIFICATE_VERIFY) {
                st->hand_state = TLS_ST_SR_CERT_VRFY;
                return 1;
            }
        }
        break;

    case TLS_ST_SR_CERT_VRFY:
        if (mt == SSL3_MT_CHANGE_CIPHER_SPEC) {
            st->hand_state = TLS_ST_SR_CHANGE;
            return 1;
        }
        break;

    case TLS_ST_SR_CHANGE:
#ifndef OPENSSL_NO_NEXTPROTONEG
        if (s->s3->next_proto_neg_seen) {
            if (mt == SSL3_MT_NEXT_PROTO) {
                st->hand_state = TLS_ST_SR_NEXT_PROTO;
                return 1;
            }
        } else {
#endif
            if (mt == SSL3_MT_FINISHED) {
                st->hand_state = TLS_ST_SR_FINISHED;
                return 1;
            }
#ifndef OPENSSL_NO_NEXTPROTONEG
        }
#endif
        break;

#ifndef OPENSSL_NO_NEXTPROTONEG
    case TLS_ST_SR_NEXT_PROTO:
        if (mt == SSL3_MT_FINISHED) {
            st->hand_state = TLS_ST_SR_FINISHED;
            return 1;
        }
        break;
#endif

    case TLS_ST_SW_FINISHED:
        if (mt == SSL3_MT_CHANGE_CIPHER_SPEC) {
            st->hand_state = TLS_ST_SR_CHANGE;
            return 1;
        }
        break;

    default:
        break;
    }

    /* No valid transition found */
    return 0;
}

/*
 * Should we send a ServerKeyExchange message?
 *
 * Valid return values are:
 *   1: Yes
 *   0: No
 */
static int send_server_key_exchange(SSL *s)
{
    unsigned long alg_k = s->s3->tmp.new_cipher->algorithm_mkey;

    /*
     * only send a ServerKeyExchange if DH or fortezza but we have a
     * sign only certificate PSK: may send PSK identity hints For
     * ECC ciphersuites, we send a serverKeyExchange message only if
     * the cipher suite is either ECDH-anon or ECDHE. In other cases,
     * the server certificate contains the server's public key for
     * key exchange.
     */
    if (alg_k & (SSL_kDHE|SSL_kECDHE)
        /*
         * PSK: send ServerKeyExchange if PSK identity hint if
         * provided
         */
#ifndef OPENSSL_NO_PSK
        /* Only send SKE if we have identity hint for plain PSK */
        || ((alg_k & (SSL_kPSK | SSL_kRSAPSK))
            && s->cert->psk_identity_hint)
        /* For other PSK always send SKE */
        || (alg_k & (SSL_PSK & (SSL_kDHEPSK | SSL_kECDHEPSK)))
#endif
#ifndef OPENSSL_NO_SRP
        /* SRP: send ServerKeyExchange */
        || (alg_k & SSL_kSRP)
#endif
       ) {
        return 1;
    }

    return 0;
}

/*
 * Should we send a CertificateRequest message?
 *
 * Valid return values are:
 *   1: Yes
 *   0: No
 */
static int send_certificate_request(SSL *s)
{
    if (
           /* don't request cert unless asked for it: */
           s->verify_mode & SSL_VERIFY_PEER
           /*
            * if SSL_VERIFY_CLIENT_ONCE is set, don't request cert
            * during re-negotiation:
            */
           && ((s->session->peer == NULL) ||
               !(s->verify_mode & SSL_VERIFY_CLIENT_ONCE))
           /*
            * never request cert in anonymous ciphersuites (see
            * section "Certificate request" in SSL 3 drafts and in
            * RFC 2246):
            */
           && (!(s->s3->tmp.new_cipher->algorithm_auth & SSL_aNULL)
           /*
            * ... except when the application insists on
            * verification (against the specs, but s3_clnt.c accepts
            * this for SSL 3)
            */
               || (s->verify_mode & SSL_VERIFY_FAIL_IF_NO_PEER_CERT))
           /* don't request certificate for SRP auth */
           && !(s->s3->tmp.new_cipher->algorithm_auth & SSL_aSRP)
           /*
            * With normal PSK Certificates and Certificate Requests
            * are omitted
            */
           && !(s->s3->tmp.new_cipher->algorithm_auth & SSL_aPSK)) {
        return 1;
    }

    return 0;
}

/*
 * server_write_transition() works out what handshake state to move to next
 * when the server is writing messages to be sent to the client.
 */
WRITE_TRAN ossl_statem_server_write_transition(SSL *s)
{
    OSSL_STATEM *st = &s->statem;

    switch(st->hand_state) {
        case TLS_ST_BEFORE:
            /* Just go straight to trying to read from the client */;
            return WRITE_TRAN_FINISHED;

        case TLS_ST_OK:
            /* We must be trying to renegotiate */
            st->hand_state = TLS_ST_SW_HELLO_REQ;
            return WRITE_TRAN_CONTINUE;

        case TLS_ST_SW_HELLO_REQ:
            st->hand_state = TLS_ST_OK;
            ossl_statem_set_in_init(s, 0);
            return WRITE_TRAN_CONTINUE;

        case TLS_ST_SR_CLNT_HELLO:
            if (SSL_IS_DTLS(s) && !s->d1->cookie_verified
                    && (SSL_get_options(s) & SSL_OP_COOKIE_EXCHANGE))
                st->hand_state = DTLS_ST_SW_HELLO_VERIFY_REQUEST;
            else
                st->hand_state = TLS_ST_SW_SRVR_HELLO;
            return WRITE_TRAN_CONTINUE;

        case DTLS_ST_SW_HELLO_VERIFY_REQUEST:
            return WRITE_TRAN_FINISHED;

        case TLS_ST_SW_SRVR_HELLO:
            if (s->hit) {
                if (s->tlsext_ticket_expected)
                    st->hand_state = TLS_ST_SW_SESSION_TICKET;
                else
                    st->hand_state = TLS_ST_SW_CHANGE;
            } else {
                /* Check if it is anon DH or anon ECDH, */
                /* normal PSK or SRP */
                if (!(s->s3->tmp.new_cipher->algorithm_auth &
                     (SSL_aNULL | SSL_aSRP | SSL_aPSK))) {
                    st->hand_state = TLS_ST_SW_CERT;
                } else if (send_server_key_exchange(s)) {
                    st->hand_state = TLS_ST_SW_KEY_EXCH;
                } else if (send_certificate_request(s)) {
                    st->hand_state = TLS_ST_SW_CERT_REQ;
                } else {
                    st->hand_state = TLS_ST_SW_SRVR_DONE;
                }
            }
            return WRITE_TRAN_CONTINUE;

        case TLS_ST_SW_CERT:
            if (s->tlsext_status_expected) {
                st->hand_state = TLS_ST_SW_CERT_STATUS;
                return WRITE_TRAN_CONTINUE;
            }
            /* Fall through */

        case TLS_ST_SW_CERT_STATUS:
            if (send_server_key_exchange(s)) {
                st->hand_state = TLS_ST_SW_KEY_EXCH;
                return WRITE_TRAN_CONTINUE;
            }
            /* Fall through */

        case TLS_ST_SW_KEY_EXCH:
            if (send_certificate_request(s)) {
                st->hand_state = TLS_ST_SW_CERT_REQ;
                return WRITE_TRAN_CONTINUE;
            }
            /* Fall through */

        case TLS_ST_SW_CERT_REQ:
            st->hand_state = TLS_ST_SW_SRVR_DONE;
            return WRITE_TRAN_CONTINUE;

        case TLS_ST_SW_SRVR_DONE:
            return WRITE_TRAN_FINISHED;

        case TLS_ST_SR_FINISHED:
            if (s->hit) {
                st->hand_state = TLS_ST_OK;
                ossl_statem_set_in_init(s, 0);
                return WRITE_TRAN_CONTINUE;
            } else if (s->tlsext_ticket_expected) {
                st->hand_state = TLS_ST_SW_SESSION_TICKET;
            } else {
                st->hand_state = TLS_ST_SW_CHANGE;
            }
            return WRITE_TRAN_CONTINUE;

        case TLS_ST_SW_SESSION_TICKET:
            st->hand_state = TLS_ST_SW_CHANGE;
            return WRITE_TRAN_CONTINUE;

        case TLS_ST_SW_CHANGE:
            st->hand_state = TLS_ST_SW_FINISHED;
            return WRITE_TRAN_CONTINUE;

        case TLS_ST_SW_FINISHED:
            if (s->hit) {
                return WRITE_TRAN_FINISHED;
            }
            st->hand_state = TLS_ST_OK;
            ossl_statem_set_in_init(s, 0);
            return WRITE_TRAN_CONTINUE;

        default:
            /* Shouldn't happen */
            return WRITE_TRAN_ERROR;
    }
}

/*
 * Perform any pre work that needs to be done prior to sending a message from
 * the server to the client.
 */
WORK_STATE ossl_statem_server_pre_work(SSL *s, WORK_STATE wst)
{
    OSSL_STATEM *st = &s->statem;

    switch(st->hand_state) {
    case TLS_ST_SW_HELLO_REQ:
        s->shutdown = 0;
        if (SSL_IS_DTLS(s))
            dtls1_clear_record_buffer(s);
        break;

    case DTLS_ST_SW_HELLO_VERIFY_REQUEST:
        s->shutdown = 0;
        if (SSL_IS_DTLS(s)) {
            dtls1_clear_record_buffer(s);
            /* We don't buffer this message so don't use the timer */
            st->use_timer = 0;
        }
        break;

    case TLS_ST_SW_SRVR_HELLO:
        if (SSL_IS_DTLS(s)) {
            /*
             * Messages we write from now on should be bufferred and
             * retransmitted if necessary, so we need to use the timer now
             */
            st->use_timer = 1;
        }
        break;

    case TLS_ST_SW_SRVR_DONE:
#ifndef OPENSSL_NO_SCTP
        if (SSL_IS_DTLS(s) && BIO_dgram_is_sctp(SSL_get_wbio(s)))
            return dtls_wait_for_dry(s);
#endif
        return WORK_FINISHED_CONTINUE;

    case TLS_ST_SW_SESSION_TICKET:
        if (SSL_IS_DTLS(s)) {
            /*
             * We're into the last flight. We don't retransmit the last flight
             * unless we need to, so we don't use the timer
             */
            st->use_timer = 0;
        }
        break;

    case TLS_ST_SW_CHANGE:
        s->session->cipher = s->s3->tmp.new_cipher;
        if (!s->method->ssl3_enc->setup_key_block(s)) {
            ossl_statem_set_error(s);
            return WORK_ERROR;
        }
        if (SSL_IS_DTLS(s)) {
            /*
             * We're into the last flight. We don't retransmit the last flight
             * unless we need to, so we don't use the timer. This might have
             * already been set to 0 if we sent a NewSessionTicket message,
             * but we'll set it again here in case we didn't.
             */
            st->use_timer = 0;
        }
        return WORK_FINISHED_CONTINUE;

    case TLS_ST_OK:
        return tls_finish_handshake(s, wst);

    default:
        /* No pre work to be done */
        break;
    }

    return WORK_FINISHED_CONTINUE;
}

/*
 * Perform any work that needs to be done after sending a message from the
 * server to the client.
 */
WORK_STATE ossl_statem_server_post_work(SSL *s, WORK_STATE wst)
{
    OSSL_STATEM *st = &s->statem;

    s->init_num = 0;

    switch(st->hand_state) {
    case TLS_ST_SW_HELLO_REQ:
        if (statem_flush(s) != 1)
            return WORK_MORE_A;
        ssl3_init_finished_mac(s);
        break;

    case DTLS_ST_SW_HELLO_VERIFY_REQUEST:
        if (statem_flush(s) != 1)
            return WORK_MORE_A;
        /* HelloVerifyRequest resets Finished MAC */
        if (s->version != DTLS1_BAD_VER)
            ssl3_init_finished_mac(s);
        /*
         * The next message should be another ClientHello which we need to
         * treat like it was the first packet
         */
        s->first_packet = 1;
        break;

    case TLS_ST_SW_SRVR_HELLO:
#ifndef OPENSSL_NO_SCTP
        if (SSL_IS_DTLS(s) && s->hit) {
            unsigned char sctpauthkey[64];
            char labelbuffer[sizeof(DTLS1_SCTP_AUTH_LABEL)];

            /*
             * Add new shared key for SCTP-Auth, will be ignored if no
             * SCTP used.
             */
            memcpy(labelbuffer, DTLS1_SCTP_AUTH_LABEL,
                   sizeof(DTLS1_SCTP_AUTH_LABEL));

            if (SSL_export_keying_material(s, sctpauthkey,
                    sizeof(sctpauthkey), labelbuffer,
                    sizeof(labelbuffer), NULL, 0, 0) <= 0) {
                ossl_statem_set_error(s);
                return WORK_ERROR;
            }

            BIO_ctrl(SSL_get_wbio(s), BIO_CTRL_DGRAM_SCTP_ADD_AUTH_KEY,
                     sizeof(sctpauthkey), sctpauthkey);
        }
#endif
        break;

    case TLS_ST_SW_CHANGE:
#ifndef OPENSSL_NO_SCTP
        if (SSL_IS_DTLS(s) && !s->hit) {
            /*
             * Change to new shared key of SCTP-Auth, will be ignored if
             * no SCTP used.
             */
            BIO_ctrl(SSL_get_wbio(s), BIO_CTRL_DGRAM_SCTP_NEXT_AUTH_KEY,
                     0, NULL);
        }
#endif
        if (!s->method->ssl3_enc->change_cipher_state(s,
                SSL3_CHANGE_CIPHER_SERVER_WRITE)) {
            ossl_statem_set_error(s);
            return WORK_ERROR;
        }

        if (SSL_IS_DTLS(s))
            dtls1_reset_seq_numbers(s, SSL3_CC_WRITE);
        break;

    case TLS_ST_SW_SRVR_DONE:
        if (statem_flush(s) != 1)
            return WORK_MORE_A;
        break;

    case TLS_ST_SW_FINISHED:
        if (statem_flush(s) != 1)
            return WORK_MORE_A;
#ifndef OPENSSL_NO_SCTP
        if (SSL_IS_DTLS(s) && s->hit) {
            /*
             * Change to new shared key of SCTP-Auth, will be ignored if
             * no SCTP used.
             */
            BIO_ctrl(SSL_get_wbio(s), BIO_CTRL_DGRAM_SCTP_NEXT_AUTH_KEY,
                     0, NULL);
        }
#endif
        break;

    default:
        /* No post work to be done */
        break;
    }

    return WORK_FINISHED_CONTINUE;
}

/*
 * Construct a message to be sent from the server to the client.
 *
 * Valid return values are:
 *   1: Success
 *   0: Error
 */
int ossl_statem_server_construct_message(SSL *s)
{
    OSSL_STATEM *st = &s->statem;

    switch(st->hand_state) {
    case DTLS_ST_SW_HELLO_VERIFY_REQUEST:
        return dtls_construct_hello_verify_request(s);

    case TLS_ST_SW_HELLO_REQ:
        return tls_construct_hello_request(s);

    case TLS_ST_SW_SRVR_HELLO:
        return tls_construct_server_hello(s);

    case TLS_ST_SW_CERT:
        return tls_construct_server_certificate(s);

    case TLS_ST_SW_KEY_EXCH:
        return tls_construct_server_key_exchange(s);

    case TLS_ST_SW_CERT_REQ:
        return tls_construct_certificate_request(s);

    case TLS_ST_SW_SRVR_DONE:
        return tls_construct_server_done(s);

    case TLS_ST_SW_SESSION_TICKET:
        return tls_construct_new_session_ticket(s);

    case TLS_ST_SW_CERT_STATUS:
        return tls_construct_cert_status(s);

    case TLS_ST_SW_CHANGE:
        if (SSL_IS_DTLS(s))
            return dtls_construct_change_cipher_spec(s);
        else
            return tls_construct_change_cipher_spec(s);

    case TLS_ST_SW_FINISHED:
        return tls_construct_finished(s,
                                      s->method->
                                      ssl3_enc->server_finished_label,
                                      s->method->
                                      ssl3_enc->server_finished_label_len);

    default:
        /* Shouldn't happen */
        break;
    }

    return 0;
}

#define CLIENT_KEY_EXCH_MAX_LENGTH      2048
#define NEXT_PROTO_MAX_LENGTH           514

/*
 * Returns the maximum allowed length for the current message that we are
 * reading. Excludes the message header.
 */
unsigned long ossl_statem_server_max_message_size(SSL *s)
{
    OSSL_STATEM *st = &s->statem;

    switch(st->hand_state) {
    case TLS_ST_SR_CLNT_HELLO:
        return SSL3_RT_MAX_PLAIN_LENGTH;

    case TLS_ST_SR_CERT:
        return s->max_cert_list;

    case TLS_ST_SR_KEY_EXCH:
        return CLIENT_KEY_EXCH_MAX_LENGTH;

    case TLS_ST_SR_CERT_VRFY:
        return SSL3_RT_MAX_PLAIN_LENGTH;

#ifndef OPENSSL_NO_NEXTPROTONEG
    case TLS_ST_SR_NEXT_PROTO:
        return NEXT_PROTO_MAX_LENGTH;
#endif

    case TLS_ST_SR_CHANGE:
        return CCS_MAX_LENGTH;

    case TLS_ST_SR_FINISHED:
        return FINISHED_MAX_LENGTH;

    default:
        /* Shouldn't happen */
        break;
    }

    return 0;
}

/*
 * Process a message that the server has received from the client.
 */
MSG_PROCESS_RETURN ossl_statem_server_process_message(SSL *s, PACKET *pkt)
{
    OSSL_STATEM *st = &s->statem;

    switch(st->hand_state) {
    case TLS_ST_SR_CLNT_HELLO:
        return tls_process_client_hello(s, pkt);

    case TLS_ST_SR_CERT:
        return tls_process_client_certificate(s, pkt);

    case TLS_ST_SR_KEY_EXCH:
        return tls_process_client_key_exchange(s, pkt);

    case TLS_ST_SR_CERT_VRFY:
        return tls_process_cert_verify(s, pkt);

#ifndef OPENSSL_NO_NEXTPROTONEG
    case TLS_ST_SR_NEXT_PROTO:
        return tls_process_next_proto(s, pkt);
#endif

    case TLS_ST_SR_CHANGE:
        return tls_process_change_cipher_spec(s, pkt);

    case TLS_ST_SR_FINISHED:
        return tls_process_finished(s, pkt);

    default:
        /* Shouldn't happen */
        break;
    }

    return MSG_PROCESS_ERROR;
}

/*
 * Perform any further processing required following the receipt of a message
 * from the client
 */
WORK_STATE ossl_statem_server_post_process_message(SSL *s, WORK_STATE wst)
{
    OSSL_STATEM *st = &s->statem;

    switch(st->hand_state) {
    case TLS_ST_SR_CLNT_HELLO:
        return tls_post_process_client_hello(s, wst);

    case TLS_ST_SR_KEY_EXCH:
        return tls_post_process_client_key_exchange(s, wst);

    case TLS_ST_SR_CERT_VRFY:
#ifndef OPENSSL_NO_SCTP
        if (    /* Is this SCTP? */
                BIO_dgram_is_sctp(SSL_get_wbio(s))
                /* Are we renegotiating? */
                && s->renegotiate
                && BIO_dgram_sctp_msg_waiting(SSL_get_rbio(s))) {
            s->s3->in_read_app_data = 2;
            s->rwstate = SSL_READING;
            BIO_clear_retry_flags(SSL_get_rbio(s));
            BIO_set_retry_read(SSL_get_rbio(s));
            ossl_statem_set_sctp_read_sock(s, 1);
            return WORK_MORE_A;
        } else {
            ossl_statem_set_sctp_read_sock(s, 0);
        }
#endif
        return WORK_FINISHED_CONTINUE;

    default:
        break;
    }

    /* Shouldn't happen */
    return WORK_ERROR;
}

#ifndef OPENSSL_NO_SRP
static int ssl_check_srp_ext_ClientHello(SSL *s, int *al)
{
    int ret = SSL_ERROR_NONE;

    *al = SSL_AD_UNRECOGNIZED_NAME;

    if ((s->s3->tmp.new_cipher->algorithm_mkey & SSL_kSRP) &&
        (s->srp_ctx.TLS_ext_srp_username_callback != NULL)) {
        if (s->srp_ctx.login == NULL) {
            /*
             * RFC 5054 says SHOULD reject, we do so if There is no srp
             * login name
             */
            ret = SSL3_AL_FATAL;
            *al = SSL_AD_UNKNOWN_PSK_IDENTITY;
        } else {
            ret = SSL_srp_server_param_with_username(s, al);
        }
    }
    return ret;
}
#endif

int tls_construct_hello_request(SSL *s)
{
    if (!ssl_set_handshake_header(s, SSL3_MT_HELLO_REQUEST, 0)) {
        SSLerr(SSL_F_TLS_CONSTRUCT_HELLO_REQUEST, ERR_R_INTERNAL_ERROR);
        ossl_statem_set_error(s);
        return 0;
    }

    return 1;
}

unsigned int dtls_raw_hello_verify_request(unsigned char *buf,
                                            unsigned char *cookie,
                                            unsigned char cookie_len)
{
    unsigned int msg_len;
    unsigned char *p;

    p = buf;
    /* Always use DTLS 1.0 version: see RFC 6347 */
    *(p++) = DTLS1_VERSION >> 8;
    *(p++) = DTLS1_VERSION & 0xFF;

    *(p++) = (unsigned char)cookie_len;
    memcpy(p, cookie, cookie_len);
    p += cookie_len;
    msg_len = p - buf;

    return msg_len;
}

int dtls_construct_hello_verify_request(SSL *s)
{
    unsigned int len;
    unsigned char *buf;

    buf = (unsigned char *)s->init_buf->data;

    if (s->ctx->app_gen_cookie_cb == NULL ||
        s->ctx->app_gen_cookie_cb(s, s->d1->cookie,
                                  &(s->d1->cookie_len)) == 0 ||
        s->d1->cookie_len > 255) {
        SSLerr(SSL_F_DTLS_CONSTRUCT_HELLO_VERIFY_REQUEST,
               SSL_R_COOKIE_GEN_CALLBACK_FAILURE);
        ossl_statem_set_error(s);
        return 0;
    }

    len = dtls_raw_hello_verify_request(&buf[DTLS1_HM_HEADER_LENGTH],
                                         s->d1->cookie, s->d1->cookie_len);

    dtls1_set_message_header(s, buf, DTLS1_MT_HELLO_VERIFY_REQUEST, len, 0,
                             len);
    len += DTLS1_HM_HEADER_LENGTH;

    /* number of bytes to write */
    s->init_num = len;
    s->init_off = 0;

    return 1;
}

MSG_PROCESS_RETURN tls_process_client_hello(SSL *s, PACKET *pkt)
{
    int i, al = SSL_AD_INTERNAL_ERROR;
    unsigned int j, complen = 0;
    unsigned long id;
    const SSL_CIPHER *c;
#ifndef OPENSSL_NO_COMP
    SSL_COMP *comp = NULL;
#endif
    STACK_OF(SSL_CIPHER) *ciphers = NULL;
    int protverr;
    /* |cookie| will only be initialized for DTLS. */
    PACKET session_id, cipher_suites, compression, extensions, cookie;
    int is_v2_record;

    is_v2_record = RECORD_LAYER_is_sslv2_record(&s->rlayer);

    PACKET_null_init(&cookie);
    /* First lets get s->client_version set correctly */
    if (is_v2_record) {
        unsigned int version;
        unsigned int mt;
        /*-
         * An SSLv3/TLSv1 backwards-compatible CLIENT-HELLO in an SSLv2
         * header is sent directly on the wire, not wrapped as a TLS
         * record. Our record layer just processes the message length and passes
         * the rest right through. Its format is:
         * Byte  Content
         * 0-1   msg_length - decoded by the record layer
         * 2     msg_type - s->init_msg points here
         * 3-4   version
         * 5-6   cipher_spec_length
         * 7-8   session_id_length
         * 9-10  challenge_length
         * ...   ...
         */

        if (!PACKET_get_1(pkt, &mt)
                || mt != SSL2_MT_CLIENT_HELLO) {
            /*
             * Should never happen. We should have tested this in the record
             * layer in order to have determined that this is a SSLv2 record
             * in the first place
             */
            SSLerr(SSL_F_TLS_PROCESS_CLIENT_HELLO, ERR_R_INTERNAL_ERROR);
            goto err;
        }

        if (!PACKET_get_net_2(pkt, &version)) {
            /* No protocol version supplied! */
            SSLerr(SSL_F_TLS_PROCESS_CLIENT_HELLO, SSL_R_UNKNOWN_PROTOCOL);
            goto err;
        }
        if (version == 0x0002) {
            /* This is real SSLv2. We don't support it. */
            SSLerr(SSL_F_TLS_PROCESS_CLIENT_HELLO, SSL_R_UNKNOWN_PROTOCOL);
            goto err;
        } else if ((version & 0xff00) == (SSL3_VERSION_MAJOR << 8)) {
            /* SSLv3/TLS */
            s->client_version = version;
        } else {
            /* No idea what protocol this is */
            SSLerr(SSL_F_TLS_PROCESS_CLIENT_HELLO, SSL_R_UNKNOWN_PROTOCOL);
            goto err;
        }
    } else {
        /*
         * use version from inside client hello, not from record header (may
         * differ: see RFC 2246, Appendix E, second paragraph)
         */
        if(!PACKET_get_net_2(pkt, (unsigned int *)&s->client_version)) {
            al = SSL_AD_DECODE_ERROR;
            SSLerr(SSL_F_TLS_PROCESS_CLIENT_HELLO, SSL_R_LENGTH_TOO_SHORT);
            goto f_err;
        }
    }

    /*
     * Do SSL/TLS version negotiation if applicable. For DTLS we just check
     * versions are potentially compatible. Version negotiation comes later.
     */
    if (!SSL_IS_DTLS(s)) {
        protverr = ssl_choose_server_version(s);
    } else if (s->method->version != DTLS_ANY_VERSION &&
               DTLS_VERSION_LT(s->client_version, s->version)) {
        protverr = SSL_R_VERSION_TOO_LOW;
    } else {
        protverr = 0;
    }

    if (protverr) {
        SSLerr(SSL_F_TLS_PROCESS_CLIENT_HELLO, protverr);
        if ((!s->enc_write_ctx && !s->write_hash)) {
            /*
             * similar to ssl3_get_record, send alert using remote version
             * number
             */
            s->version = s->client_version;
        }
        al = SSL_AD_PROTOCOL_VERSION;
        goto f_err;
    }

    /* Parse the message and load client random. */
    if (is_v2_record) {
        /*
         * Handle an SSLv2 backwards compatible ClientHello
         * Note, this is only for SSLv3+ using the backward compatible format.
         * Real SSLv2 is not supported, and is rejected above.
         */
        unsigned int cipher_len, session_id_len, challenge_len;
        PACKET challenge;

        if (!PACKET_get_net_2(pkt, &cipher_len)
                || !PACKET_get_net_2(pkt, &session_id_len)
                || !PACKET_get_net_2(pkt, &challenge_len)) {
            SSLerr(SSL_F_TLS_PROCESS_CLIENT_HELLO,
                   SSL_R_RECORD_LENGTH_MISMATCH);
            al = SSL_AD_DECODE_ERROR;
            goto f_err;
        }

        if (session_id_len > SSL_MAX_SSL_SESSION_ID_LENGTH) {
            al = SSL_AD_DECODE_ERROR;
            SSLerr(SSL_F_TLS_PROCESS_CLIENT_HELLO, SSL_R_LENGTH_MISMATCH);
            goto f_err;
        }

        if (!PACKET_get_sub_packet(pkt, &cipher_suites, cipher_len)
            || !PACKET_get_sub_packet(pkt, &session_id, session_id_len)
            || !PACKET_get_sub_packet(pkt, &challenge, challenge_len)
            /* No extensions. */
            || PACKET_remaining(pkt) != 0) {
            SSLerr(SSL_F_TLS_PROCESS_CLIENT_HELLO,
                   SSL_R_RECORD_LENGTH_MISMATCH);
            al = SSL_AD_DECODE_ERROR;
            goto f_err;
        }

        /* Load the client random */
        challenge_len = challenge_len > SSL3_RANDOM_SIZE ? SSL3_RANDOM_SIZE :
            challenge_len;
        memset(s->s3->client_random, 0, SSL3_RANDOM_SIZE);
        if (!PACKET_copy_bytes(&challenge,
                               s->s3->client_random + SSL3_RANDOM_SIZE -
                               challenge_len, challenge_len)) {
            SSLerr(SSL_F_TLS_PROCESS_CLIENT_HELLO, ERR_R_INTERNAL_ERROR);
            al = SSL_AD_INTERNAL_ERROR;
            goto f_err;
        }

        PACKET_null_init(&compression);
        PACKET_null_init(&extensions);
    } else {
        /* Regular ClientHello. */
        if (!PACKET_copy_bytes(pkt, s->s3->client_random, SSL3_RANDOM_SIZE)
            || !PACKET_get_length_prefixed_1(pkt, &session_id)) {
            al = SSL_AD_DECODE_ERROR;
            SSLerr(SSL_F_TLS_PROCESS_CLIENT_HELLO, SSL_R_LENGTH_MISMATCH);
            goto f_err;
        }

        if (PACKET_remaining(&session_id) > SSL_MAX_SSL_SESSION_ID_LENGTH) {
            al = SSL_AD_DECODE_ERROR;
            SSLerr(SSL_F_TLS_PROCESS_CLIENT_HELLO, SSL_R_LENGTH_MISMATCH);
            goto f_err;
        }

        if (SSL_IS_DTLS(s)) {
            if (!PACKET_get_length_prefixed_1(pkt, &cookie)) {
                al = SSL_AD_DECODE_ERROR;
                SSLerr(SSL_F_TLS_PROCESS_CLIENT_HELLO, SSL_R_LENGTH_MISMATCH);
                goto f_err;
            }
            /*
             * If we require cookies and this ClientHello doesn't contain one,
             * just return since we do not want to allocate any memory yet.
             * So check cookie length...
             */
            if (SSL_get_options(s) & SSL_OP_COOKIE_EXCHANGE) {
                if (PACKET_remaining(&cookie) == 0)
                return 1;
            }
        }

        if (!PACKET_get_length_prefixed_2(pkt, &cipher_suites)
            || !PACKET_get_length_prefixed_1(pkt, &compression)) {
                al = SSL_AD_DECODE_ERROR;
                SSLerr(SSL_F_TLS_PROCESS_CLIENT_HELLO, SSL_R_LENGTH_MISMATCH);
                goto f_err;
        }
        /* Could be empty. */
        extensions = *pkt;
    }

    s->hit = 0;

    /*
     * We don't allow resumption in a backwards compatible ClientHello.
     * TODO(openssl-team): in TLS1.1+, session_id MUST be empty.
     *
     * Versions before 0.9.7 always allow clients to resume sessions in
     * renegotiation. 0.9.7 and later allow this by default, but optionally
     * ignore resumption requests with flag
     * SSL_OP_NO_SESSION_RESUMPTION_ON_RENEGOTIATION (it's a new flag rather
     * than a change to default behavior so that applications relying on
     * this for security won't even compile against older library versions).
     * 1.0.1 and later also have a function SSL_renegotiate_abbreviated() to
     * request renegotiation but not a new session (s->new_session remains
     * unset): for servers, this essentially just means that the
     * SSL_OP_NO_SESSION_RESUMPTION_ON_RENEGOTIATION setting will be
     * ignored.
     */
    if (is_v2_record ||
        (s->new_session &&
         (s->options & SSL_OP_NO_SESSION_RESUMPTION_ON_RENEGOTIATION))) {
        if (!ssl_get_new_session(s, 1))
            goto err;
    } else {
        i = ssl_get_prev_session(s, &extensions, &session_id);
        /*
         * Only resume if the session's version matches the negotiated
         * version.
         * RFC 5246 does not provide much useful advice on resumption
         * with a different protocol version. It doesn't forbid it but
         * the sanity of such behaviour would be questionable.
         * In practice, clients do not accept a version mismatch and
         * will abort the handshake with an error.
         */
        if (i == 1 && s->version == s->session->ssl_version) {
            /* previous session */
            s->hit = 1;
        } else if (i == -1) {
            goto err;
        } else {
            /* i == 0 */
            if (!ssl_get_new_session(s, 1))
                goto err;
        }
    }

    if (SSL_IS_DTLS(s)) {
        /* Empty cookie was already handled above by returning early. */
        if (SSL_get_options(s) & SSL_OP_COOKIE_EXCHANGE) {
            if (s->ctx->app_verify_cookie_cb != NULL) {
                if (s->ctx->app_verify_cookie_cb(s, PACKET_data(&cookie),
                                                 PACKET_remaining(&cookie)) == 0) {
                    al = SSL_AD_HANDSHAKE_FAILURE;
                    SSLerr(SSL_F_TLS_PROCESS_CLIENT_HELLO,
                           SSL_R_COOKIE_MISMATCH);
                    goto f_err;
                    /* else cookie verification succeeded */
                }
            /* default verification */
            } else if (!PACKET_equal(&cookie, s->d1->cookie,
                                     s->d1->cookie_len)) {
                al = SSL_AD_HANDSHAKE_FAILURE;
                SSLerr(SSL_F_TLS_PROCESS_CLIENT_HELLO, SSL_R_COOKIE_MISMATCH);
                goto f_err;
            }
            s->d1->cookie_verified = 1;
        }
        if (s->method->version == DTLS_ANY_VERSION) {
            protverr = ssl_choose_server_version(s);
            if (protverr != 0) {
                SSLerr(SSL_F_TLS_PROCESS_CLIENT_HELLO, protverr);
                s->version = s->client_version;
                al = SSL_AD_PROTOCOL_VERSION;
                goto f_err;
            }
            s->session->ssl_version = s->version;
        }
    }

    if (ssl_bytes_to_cipher_list(s, &cipher_suites, &(ciphers),
                                 is_v2_record, &al) == NULL) {
        goto f_err;
    }

    /* If it is a hit, check that the cipher is in the list */
    if (s->hit) {
        j = 0;
        id = s->session->cipher->id;

#ifdef CIPHER_DEBUG
        fprintf(stderr, "client sent %d ciphers\n",
                sk_SSL_CIPHER_num(ciphers));
#endif
        for (i = 0; i < sk_SSL_CIPHER_num(ciphers); i++) {
            c = sk_SSL_CIPHER_value(ciphers, i);
#ifdef CIPHER_DEBUG
            fprintf(stderr, "client [%2d of %2d]:%s\n",
                    i, sk_SSL_CIPHER_num(ciphers), SSL_CIPHER_get_name(c));
#endif
            if (c->id == id) {
                j = 1;
                break;
            }
        }
        if (j == 0) {
            /*
             * we need to have the cipher in the cipher list if we are asked
             * to reuse it
             */
            al = SSL_AD_ILLEGAL_PARAMETER;
            SSLerr(SSL_F_TLS_PROCESS_CLIENT_HELLO,
                   SSL_R_REQUIRED_CIPHER_MISSING);
            goto f_err;
        }
    }

    complen = PACKET_remaining(&compression);
    for (j = 0; j < complen; j++) {
        if (PACKET_data(&compression)[j] == 0)
            break;
    }

    if (j >= complen) {
        /* no compress */
        al = SSL_AD_DECODE_ERROR;
        SSLerr(SSL_F_TLS_PROCESS_CLIENT_HELLO, SSL_R_NO_COMPRESSION_SPECIFIED);
        goto f_err;
    }
    
    /* TLS extensions */
    if (s->version >= SSL3_VERSION) {
        if (!ssl_parse_clienthello_tlsext(s, &extensions)) {
            SSLerr(SSL_F_TLS_PROCESS_CLIENT_HELLO, SSL_R_PARSE_TLSEXT);
            goto err;
        }
    }

    /*
     * Check if we want to use external pre-shared secret for this handshake
     * for not reused session only. We need to generate server_random before
     * calling tls_session_secret_cb in order to allow SessionTicket
     * processing to use it in key derivation.
     */
    {
        unsigned char *pos;
        pos = s->s3->server_random;
        if (ssl_fill_hello_random(s, 1, pos, SSL3_RANDOM_SIZE) <= 0) {
            goto f_err;
        }
    }

    if (!s->hit && s->version >= TLS1_VERSION && s->tls_session_secret_cb) {
        const SSL_CIPHER *pref_cipher = NULL;

        s->session->master_key_length = sizeof(s->session->master_key);
        if (s->tls_session_secret_cb(s, s->session->master_key,
                                     &s->session->master_key_length, ciphers,
                                     &pref_cipher,
                                     s->tls_session_secret_cb_arg)) {
            s->hit = 1;
            s->session->ciphers = ciphers;
            s->session->verify_result = X509_V_OK;

            ciphers = NULL;

            /* check if some cipher was preferred by call back */
            pref_cipher =
                pref_cipher ? pref_cipher : ssl3_choose_cipher(s,
                                                               s->
                                                               session->ciphers,
                                                               SSL_get_ciphers
                                                               (s));
            if (pref_cipher == NULL) {
                al = SSL_AD_HANDSHAKE_FAILURE;
                SSLerr(SSL_F_TLS_PROCESS_CLIENT_HELLO, SSL_R_NO_SHARED_CIPHER);
                goto f_err;
            }

            s->session->cipher = pref_cipher;
            sk_SSL_CIPHER_free(s->cipher_list);
            s->cipher_list = sk_SSL_CIPHER_dup(s->session->ciphers);
            sk_SSL_CIPHER_free(s->cipher_list_by_id);
            s->cipher_list_by_id = sk_SSL_CIPHER_dup(s->session->ciphers);
        }
    }

    /*
     * Worst case, we will use the NULL compression, but if we have other
     * options, we will now look for them.  We have complen-1 compression
     * algorithms from the client, starting at q.
     */
    s->s3->tmp.new_compression = NULL;
#ifndef OPENSSL_NO_COMP
    /* This only happens if we have a cache hit */
    if (s->session->compress_meth != 0) {
        int m, comp_id = s->session->compress_meth;
        unsigned int k;
        /* Perform sanity checks on resumed compression algorithm */
        /* Can't disable compression */
        if (!ssl_allow_compression(s)) {
            SSLerr(SSL_F_TLS_PROCESS_CLIENT_HELLO,
                   SSL_R_INCONSISTENT_COMPRESSION);
            goto f_err;
        }
        /* Look for resumed compression method */
        for (m = 0; m < sk_SSL_COMP_num(s->ctx->comp_methods); m++) {
            comp = sk_SSL_COMP_value(s->ctx->comp_methods, m);
            if (comp_id == comp->id) {
                s->s3->tmp.new_compression = comp;
                break;
            }
        }
        if (s->s3->tmp.new_compression == NULL) {
            SSLerr(SSL_F_TLS_PROCESS_CLIENT_HELLO,
                   SSL_R_INVALID_COMPRESSION_ALGORITHM);
            goto f_err;
        }
        /* Look for resumed method in compression list */
        for (k = 0; k < complen; k++) {
            if (PACKET_data(&compression)[k] == comp_id)
                break;
        }
        if (k >= complen) {
            al = SSL_AD_ILLEGAL_PARAMETER;
            SSLerr(SSL_F_TLS_PROCESS_CLIENT_HELLO,
                   SSL_R_REQUIRED_COMPRESSSION_ALGORITHM_MISSING);
            goto f_err;
        }
    } else if (s->hit)
        comp = NULL;
    else if (ssl_allow_compression(s) && s->ctx->comp_methods) {
        /* See if we have a match */
        int m, nn, v, done = 0;
        unsigned int o;

        nn = sk_SSL_COMP_num(s->ctx->comp_methods);
        for (m = 0; m < nn; m++) {
            comp = sk_SSL_COMP_value(s->ctx->comp_methods, m);
            v = comp->id;
            for (o = 0; o < complen; o++) {
                if (v == PACKET_data(&compression)[o]) {
                    done = 1;
                    break;
                }
            }
            if (done)
                break;
        }
        if (done)
            s->s3->tmp.new_compression = comp;
        else
            comp = NULL;
    }
#else
    /*
     * If compression is disabled we'd better not try to resume a session
     * using compression.
     */
    if (s->session->compress_meth != 0) {
        SSLerr(SSL_F_TLS_PROCESS_CLIENT_HELLO, SSL_R_INCONSISTENT_COMPRESSION);
        goto f_err;
    }
#endif

    /*
     * Given s->session->ciphers and SSL_get_ciphers, we must pick a cipher
     */

    if (!s->hit) {
#ifdef OPENSSL_NO_COMP
        s->session->compress_meth = 0;
#else
        s->session->compress_meth = (comp == NULL) ? 0 : comp->id;
#endif
        sk_SSL_CIPHER_free(s->session->ciphers);
        s->session->ciphers = ciphers;
        if (ciphers == NULL) {
            al = SSL_AD_INTERNAL_ERROR;
            SSLerr(SSL_F_TLS_PROCESS_CLIENT_HELLO, ERR_R_INTERNAL_ERROR);
            goto f_err;
        }
        ciphers = NULL;
        if (!tls1_set_server_sigalgs(s)) {
            SSLerr(SSL_F_TLS_PROCESS_CLIENT_HELLO, SSL_R_CLIENTHELLO_TLSEXT);
            goto err;
        }
    }

    sk_SSL_CIPHER_free(ciphers);
    return MSG_PROCESS_CONTINUE_PROCESSING;
 f_err:
    ssl3_send_alert(s, SSL3_AL_FATAL, al);
 err:
    ossl_statem_set_error(s);

    sk_SSL_CIPHER_free(ciphers);
    return MSG_PROCESS_ERROR;

}

WORK_STATE tls_post_process_client_hello(SSL *s, WORK_STATE wst)
{
    int al = SSL_AD_HANDSHAKE_FAILURE;
    const SSL_CIPHER *cipher;

    if (wst == WORK_MORE_A) {
        if (!s->hit) {
            /* Let cert callback update server certificates if required */
            if (s->cert->cert_cb) {
                int rv = s->cert->cert_cb(s, s->cert->cert_cb_arg);
                if (rv == 0) {
                    al = SSL_AD_INTERNAL_ERROR;
                    SSLerr(SSL_F_TLS_POST_PROCESS_CLIENT_HELLO, SSL_R_CERT_CB_ERROR);
                    goto f_err;
                }
                if (rv < 0) {
                    s->rwstate = SSL_X509_LOOKUP;
                    return WORK_MORE_A;
                }
                s->rwstate = SSL_NOTHING;
            }
            cipher = ssl3_choose_cipher(s, s->session->ciphers, SSL_get_ciphers(s));

            if (cipher == NULL) {
                SSLerr(SSL_F_TLS_POST_PROCESS_CLIENT_HELLO, SSL_R_NO_SHARED_CIPHER);
                goto f_err;
            }
            s->s3->tmp.new_cipher = cipher;
            /* check whether we should disable session resumption */
            if (s->not_resumable_session_cb != NULL)
                s->session->not_resumable = s->not_resumable_session_cb(s,
                    ((cipher->algorithm_mkey & (SSL_kDHE | SSL_kECDHE)) != 0));
            if (s->session->not_resumable)
                /* do not send a session ticket */
                s->tlsext_ticket_expected = 0;
        } else {
            /* Session-id reuse */
            s->s3->tmp.new_cipher = s->session->cipher;
        }

        if (!(s->verify_mode & SSL_VERIFY_PEER)) {
            if (!ssl3_digest_cached_records(s, 0)) {
                al = SSL_AD_INTERNAL_ERROR;
                goto f_err;
            }
        }

        /*-
         * we now have the following setup.
         * client_random
         * cipher_list          - our prefered list of ciphers
         * ciphers              - the clients prefered list of ciphers
         * compression          - basically ignored right now
         * ssl version is set   - sslv3
         * s->session           - The ssl session has been setup.
         * s->hit               - session reuse flag
         * s->s3->tmp.new_cipher- the new cipher to use.
         */

        /* Handles TLS extensions that we couldn't check earlier */
        if (s->version >= SSL3_VERSION) {
            if (ssl_check_clienthello_tlsext_late(s) <= 0) {
                SSLerr(SSL_F_TLS_POST_PROCESS_CLIENT_HELLO,
                       SSL_R_CLIENTHELLO_TLSEXT);
                goto f_err;
            }
        }

        wst = WORK_MORE_B;
    }
#ifndef OPENSSL_NO_SRP
    if (wst == WORK_MORE_B) {
        int ret;
        if ((ret = ssl_check_srp_ext_ClientHello(s, &al)) < 0) {
            /*
             * callback indicates further work to be done
             */
            s->rwstate = SSL_X509_LOOKUP;
            return WORK_MORE_B;
        }
        if (ret != SSL_ERROR_NONE) {
            /*
             * This is not really an error but the only means to for
             * a client to detect whether srp is supported.
             */
            if (al != TLS1_AD_UNKNOWN_PSK_IDENTITY)
                SSLerr(SSL_F_TLS_POST_PROCESS_CLIENT_HELLO,
                           SSL_R_CLIENTHELLO_TLSEXT);
            goto f_err;
        }
    }
#endif
    s->renegotiate = 2;

    return WORK_FINISHED_STOP;
 f_err:
    ssl3_send_alert(s, SSL3_AL_FATAL, al);
    ossl_statem_set_error(s);
    return WORK_ERROR;
}

int tls_construct_server_hello(SSL *s)
{
    unsigned char *buf;
    unsigned char *p, *d;
    int i, sl;
    int al = 0;
    unsigned long l;

    buf = (unsigned char *)s->init_buf->data;

    /* Do the message type and length last */
    d = p = ssl_handshake_start(s);

    *(p++) = s->version >> 8;
    *(p++) = s->version & 0xff;

    /*
     * Random stuff. Filling of the server_random takes place in
     * tls_process_client_hello()
     */
    memcpy(p, s->s3->server_random, SSL3_RANDOM_SIZE);
    p += SSL3_RANDOM_SIZE;

    /*-
     * There are several cases for the session ID to send
     * back in the server hello:
     * - For session reuse from the session cache,
     *   we send back the old session ID.
     * - If stateless session reuse (using a session ticket)
     *   is successful, we send back the client's "session ID"
     *   (which doesn't actually identify the session).
     * - If it is a new session, we send back the new
     *   session ID.
     * - However, if we want the new session to be single-use,
     *   we send back a 0-length session ID.
     * s->hit is non-zero in either case of session reuse,
     * so the following won't overwrite an ID that we're supposed
     * to send back.
     */
    if (s->session->not_resumable ||
        (!(s->ctx->session_cache_mode & SSL_SESS_CACHE_SERVER)
         && !s->hit))
        s->session->session_id_length = 0;

    sl = s->session->session_id_length;
    if (sl > (int)sizeof(s->session->session_id)) {
        SSLerr(SSL_F_TLS_CONSTRUCT_SERVER_HELLO, ERR_R_INTERNAL_ERROR);
        ossl_statem_set_error(s);
        return 0;
    }
    *(p++) = sl;
    memcpy(p, s->session->session_id, sl);
    p += sl;

    /* put the cipher */
    i = ssl3_put_cipher_by_char(s->s3->tmp.new_cipher, p);
    p += i;

    /* put the compression method */
#ifdef OPENSSL_NO_COMP
    *(p++) = 0;
#else
    if (s->s3->tmp.new_compression == NULL)
        *(p++) = 0;
    else
        *(p++) = s->s3->tmp.new_compression->id;
#endif

    if (ssl_prepare_serverhello_tlsext(s) <= 0) {
        SSLerr(SSL_F_TLS_CONSTRUCT_SERVER_HELLO, SSL_R_SERVERHELLO_TLSEXT);
        ossl_statem_set_error(s);
        return 0;
    }
    if ((p =
         ssl_add_serverhello_tlsext(s, p, buf + SSL3_RT_MAX_PLAIN_LENGTH,
                                    &al)) == NULL) {
        ssl3_send_alert(s, SSL3_AL_FATAL, al);
        SSLerr(SSL_F_TLS_CONSTRUCT_SERVER_HELLO, ERR_R_INTERNAL_ERROR);
        ossl_statem_set_error(s);
        return 0;
    }

    /* do the header */
    l = (p - d);
    if (!ssl_set_handshake_header(s, SSL3_MT_SERVER_HELLO, l)) {
        SSLerr(SSL_F_TLS_CONSTRUCT_SERVER_HELLO, ERR_R_INTERNAL_ERROR);
        ossl_statem_set_error(s);
        return 0;
    }

    return 1;
}

int tls_construct_server_done(SSL *s)
{
    if (!ssl_set_handshake_header(s, SSL3_MT_SERVER_DONE, 0)) {
        SSLerr(SSL_F_TLS_CONSTRUCT_SERVER_DONE, ERR_R_INTERNAL_ERROR);
        ossl_statem_set_error(s);
        return 0;
    }

    if (!s->s3->tmp.cert_request) {
        if (!ssl3_digest_cached_records(s, 0)) {
            ossl_statem_set_error(s);
        }
    }

    return 1;
}

int tls_construct_server_key_exchange(SSL *s)
{
#ifndef OPENSSL_NO_DH
    EVP_PKEY *pkdh = NULL;
#endif
#ifndef OPENSSL_NO_EC
    unsigned char *encodedPoint = NULL;
    int encodedlen = 0;
    int curve_id = 0;
#endif
    EVP_PKEY *pkey;
    const EVP_MD *md = NULL;
    unsigned char *p, *d;
    int al, i;
    unsigned long type;
    int n;
    BIGNUM *r[4];
    int nr[4], kn;
    BUF_MEM *buf;
    EVP_MD_CTX *md_ctx = EVP_MD_CTX_new();

    if (md_ctx == NULL) {
        SSLerr(SSL_F_TLS_CONSTRUCT_SERVER_KEY_EXCHANGE, ERR_R_MALLOC_FAILURE);
        al = SSL_AD_INTERNAL_ERROR;
        goto f_err;
    }

    type = s->s3->tmp.new_cipher->algorithm_mkey;

    buf = s->init_buf;

    r[0] = r[1] = r[2] = r[3] = NULL;
    n = 0;
#ifndef OPENSSL_NO_PSK
    if (type & SSL_PSK) {
        /*
         * reserve size for record length and PSK identity hint
         */
        n += 2;
        if (s->cert->psk_identity_hint)
            n += strlen(s->cert->psk_identity_hint);
    }
    /* Plain PSK or RSAPSK nothing to do */
    if (type & (SSL_kPSK | SSL_kRSAPSK)) {
    } else
#endif                          /* !OPENSSL_NO_PSK */
#ifndef OPENSSL_NO_DH
    if (type & (SSL_kDHE | SSL_kDHEPSK)) {
        CERT *cert = s->cert;

        EVP_PKEY *pkdhp = NULL;
        DH *dh;

        if (s->cert->dh_tmp_auto) {
            DH *dhp = ssl_get_auto_dh(s);
            pkdh = EVP_PKEY_new();
            if (pkdh == NULL || dhp == NULL) {
                DH_free(dhp);
                al = SSL_AD_INTERNAL_ERROR;
                SSLerr(SSL_F_TLS_CONSTRUCT_SERVER_KEY_EXCHANGE,
                       ERR_R_INTERNAL_ERROR);
                goto f_err;
            }
            EVP_PKEY_assign_DH(pkdh, dhp);
            pkdhp = pkdh;
        } else {
            pkdhp = cert->dh_tmp;
        }
        if ((pkdhp == NULL) && (s->cert->dh_tmp_cb != NULL)) {
            DH *dhp = s->cert->dh_tmp_cb(s, 0, 1024);
            pkdh = ssl_dh_to_pkey(dhp);
            if (pkdh == NULL) {
                al = SSL_AD_INTERNAL_ERROR;
                SSLerr(SSL_F_TLS_CONSTRUCT_SERVER_KEY_EXCHANGE,
                       ERR_R_INTERNAL_ERROR);
                goto f_err;
            }
            pkdhp = pkdh;
        }
        if (pkdhp == NULL) {
            al = SSL_AD_HANDSHAKE_FAILURE;
            SSLerr(SSL_F_TLS_CONSTRUCT_SERVER_KEY_EXCHANGE,
                   SSL_R_MISSING_TMP_DH_KEY);
            goto f_err;
        }
        if (!ssl_security(s, SSL_SECOP_TMP_DH,
                          EVP_PKEY_security_bits(pkdhp), 0, pkdhp)) {
            al = SSL_AD_HANDSHAKE_FAILURE;
            SSLerr(SSL_F_TLS_CONSTRUCT_SERVER_KEY_EXCHANGE,
                   SSL_R_DH_KEY_TOO_SMALL);
            goto f_err;
        }
        if (s->s3->tmp.pkey != NULL) {
            SSLerr(SSL_F_TLS_CONSTRUCT_SERVER_KEY_EXCHANGE,
                   ERR_R_INTERNAL_ERROR);
            goto err;
        }

        s->s3->tmp.pkey = ssl_generate_pkey(pkdhp, NID_undef);

        if (s->s3->tmp.pkey == NULL) {
            SSLerr(SSL_F_TLS_CONSTRUCT_SERVER_KEY_EXCHANGE, ERR_R_EVP_LIB);
            goto err;
        }

        dh = EVP_PKEY_get0_DH(s->s3->tmp.pkey);

        EVP_PKEY_free(pkdh);
        pkdh = NULL;

        r[0] = dh->p;
        r[1] = dh->g;
        r[2] = dh->pub_key;
    } else
#endif
#ifndef OPENSSL_NO_EC
    if (type & (SSL_kECDHE | SSL_kECDHEPSK)) {
        int nid;

        if (s->s3->tmp.pkey != NULL) {
            SSLerr(SSL_F_TLS_CONSTRUCT_SERVER_KEY_EXCHANGE,
                   ERR_R_INTERNAL_ERROR);
            goto err;
        }

        /* Get NID of appropriate shared curve */
        nid = tls1_shared_curve(s, -2);
        curve_id = tls1_ec_nid2curve_id(nid);
        if (curve_id == 0) {
            SSLerr(SSL_F_TLS_CONSTRUCT_SERVER_KEY_EXCHANGE,
                   SSL_R_UNSUPPORTED_ELLIPTIC_CURVE);
            goto err;
        }
        s->s3->tmp.pkey = ssl_generate_pkey(NULL, nid);
        /* Generate a new key for this curve */
        if (s->s3->tmp.pkey == NULL) {
            al = SSL_AD_INTERNAL_ERROR;
            SSLerr(SSL_F_TLS_CONSTRUCT_SERVER_KEY_EXCHANGE, ERR_R_EVP_LIB);
            goto f_err;
        }

        /* Encode the public key. */
        encodedlen = EC_KEY_key2buf(EVP_PKEY_get0_EC_KEY(s->s3->tmp.pkey),
                                    POINT_CONVERSION_UNCOMPRESSED,
                                    &encodedPoint, NULL);

        if (encodedlen == 0) {
            SSLerr(SSL_F_TLS_CONSTRUCT_SERVER_KEY_EXCHANGE, ERR_R_EC_LIB);
            goto err;
        }

        /*
         * We only support named (not generic) curves in ECDH ephemeral key
         * exchanges. In this situation, we need four additional bytes to
         * encode the entire ServerECDHParams structure.
         */
        n += 4 + encodedlen;

        /*
         * We'll generate the serverKeyExchange message explicitly so we
         * can set these to NULLs
         */
        r[0] = NULL;
        r[1] = NULL;
        r[2] = NULL;
        r[3] = NULL;
    } else
#endif                          /* !OPENSSL_NO_EC */
#ifndef OPENSSL_NO_SRP
    if (type & SSL_kSRP) {
        if ((s->srp_ctx.N == NULL) ||
            (s->srp_ctx.g == NULL) ||
            (s->srp_ctx.s == NULL) || (s->srp_ctx.B == NULL)) {
            SSLerr(SSL_F_TLS_CONSTRUCT_SERVER_KEY_EXCHANGE,
                   SSL_R_MISSING_SRP_PARAM);
            goto err;
        }
        r[0] = s->srp_ctx.N;
        r[1] = s->srp_ctx.g;
        r[2] = s->srp_ctx.s;
        r[3] = s->srp_ctx.B;
    } else
#endif
    {
        al = SSL_AD_HANDSHAKE_FAILURE;
        SSLerr(SSL_F_TLS_CONSTRUCT_SERVER_KEY_EXCHANGE,
               SSL_R_UNKNOWN_KEY_EXCHANGE_TYPE);
        goto f_err;
    }
    for (i = 0; i < 4 && r[i] != NULL; i++) {
        nr[i] = BN_num_bytes(r[i]);
#ifndef OPENSSL_NO_SRP
        if ((i == 2) && (type & SSL_kSRP))
            n += 1 + nr[i];
        else
#endif
            n += 2 + nr[i];
    }

    if (!(s->s3->tmp.new_cipher->algorithm_auth & (SSL_aNULL|SSL_aSRP))
        && !(s->s3->tmp.new_cipher->algorithm_mkey & SSL_PSK)) {
        if ((pkey = ssl_get_sign_pkey(s, s->s3->tmp.new_cipher, &md))
            == NULL) {
            al = SSL_AD_DECODE_ERROR;
            goto f_err;
        }
        kn = EVP_PKEY_size(pkey);
    } else {
        pkey = NULL;
        kn = 0;
    }

    if (!BUF_MEM_grow_clean(buf, n + SSL_HM_HEADER_LENGTH(s) + kn)) {
        SSLerr(SSL_F_TLS_CONSTRUCT_SERVER_KEY_EXCHANGE, ERR_LIB_BUF);
        goto err;
    }
    d = p = ssl_handshake_start(s);

#ifndef OPENSSL_NO_PSK
    if (type & SSL_PSK) {
        /* copy PSK identity hint */
        if (s->cert->psk_identity_hint) {
            s2n(strlen(s->cert->psk_identity_hint), p);
            strncpy((char *)p, s->cert->psk_identity_hint,
                    strlen(s->cert->psk_identity_hint));
            p += strlen(s->cert->psk_identity_hint);
        } else {
            s2n(0, p);
        }
    }
#endif

    for (i = 0; i < 4 && r[i] != NULL; i++) {
#ifndef OPENSSL_NO_SRP
        if ((i == 2) && (type & SSL_kSRP)) {
            *p = nr[i];
            p++;
        } else
#endif
            s2n(nr[i], p);
        BN_bn2bin(r[i], p);
        p += nr[i];
    }

#ifndef OPENSSL_NO_EC
    if (type & (SSL_kECDHE | SSL_kECDHEPSK)) {
        /*
         * XXX: For now, we only support named (not generic) curves. In
         * this situation, the serverKeyExchange message has: [1 byte
         * CurveType], [2 byte CurveName] [1 byte length of encoded
         * point], followed by the actual encoded point itself
         */
        *p = NAMED_CURVE_TYPE;
        p += 1;
        *p = 0;
        p += 1;
        *p = curve_id;
        p += 1;
        *p = encodedlen;
        p += 1;
        memcpy(p, encodedPoint, encodedlen);
        OPENSSL_free(encodedPoint);
        encodedPoint = NULL;
        p += encodedlen;
    }
#endif

    /* not anonymous */
    if (pkey != NULL) {
        /*
         * n is the length of the params, they start at &(d[4]) and p
         * points to the space at the end.
         */
        if (md) {
            /* send signature algorithm */
            if (SSL_USE_SIGALGS(s)) {
                if (!tls12_get_sigandhash(p, pkey, md)) {
                    /* Should never happen */
                    al = SSL_AD_INTERNAL_ERROR;
                    SSLerr(SSL_F_TLS_CONSTRUCT_SERVER_KEY_EXCHANGE,
                           ERR_R_INTERNAL_ERROR);
                    goto f_err;
                }
                p += 2;
            }
#ifdef SSL_DEBUG
            fprintf(stderr, "Using hash %s\n", EVP_MD_name(md));
#endif
            if (EVP_SignInit_ex(md_ctx, md, NULL) <= 0
                    || EVP_SignUpdate(md_ctx, &(s->s3->client_random[0]),
                                      SSL3_RANDOM_SIZE) <= 0
                    || EVP_SignUpdate(md_ctx, &(s->s3->server_random[0]),
                                      SSL3_RANDOM_SIZE) <= 0
                    || EVP_SignUpdate(md_ctx, d, n) <= 0
                    || EVP_SignFinal(md_ctx, &(p[2]),
                               (unsigned int *)&i, pkey) <= 0) {
                SSLerr(SSL_F_TLS_CONSTRUCT_SERVER_KEY_EXCHANGE, ERR_LIB_EVP);
                al = SSL_AD_INTERNAL_ERROR;
                goto f_err;
            }
            s2n(i, p);
            n += i + 2;
            if (SSL_USE_SIGALGS(s))
                n += 2;
        } else {
            /* Is this error check actually needed? */
            al = SSL_AD_HANDSHAKE_FAILURE;
            SSLerr(SSL_F_TLS_CONSTRUCT_SERVER_KEY_EXCHANGE,
                   SSL_R_UNKNOWN_PKEY_TYPE);
            goto f_err;
        }
    }

    if (!ssl_set_handshake_header(s, SSL3_MT_SERVER_KEY_EXCHANGE, n)) {
        al = SSL_AD_HANDSHAKE_FAILURE;
        SSLerr(SSL_F_TLS_CONSTRUCT_SERVER_KEY_EXCHANGE, ERR_R_INTERNAL_ERROR);
        goto f_err;
    }

    EVP_MD_CTX_free(md_ctx);
    return 1;
 f_err:
    ssl3_send_alert(s, SSL3_AL_FATAL, al);
 err:
#ifndef OPENSSL_NO_DH
    EVP_PKEY_free(pkdh);
#endif
#ifndef OPENSSL_NO_EC
    OPENSSL_free(encodedPoint);
#endif
    EVP_MD_CTX_free(md_ctx);
    ossl_statem_set_error(s);
    return 0;
}

int tls_construct_certificate_request(SSL *s)
{
    unsigned char *p, *d;
    int i, j, nl, off, n;
    STACK_OF(X509_NAME) *sk = NULL;
    X509_NAME *name;
    BUF_MEM *buf;

    buf = s->init_buf;

    d = p = ssl_handshake_start(s);

    /* get the list of acceptable cert types */
    p++;
    n = ssl3_get_req_cert_type(s, p);
    d[0] = n;
    p += n;
    n++;

    if (SSL_USE_SIGALGS(s)) {
        const unsigned char *psigs;
        unsigned char *etmp = p;
        nl = tls12_get_psigalgs(s, &psigs);
        /* Skip over length for now */
        p += 2;
        nl = tls12_copy_sigalgs(s, p, psigs, nl);
        /* Now fill in length */
        s2n(nl, etmp);
        p += nl;
        n += nl + 2;
    }

    off = n;
    p += 2;
    n += 2;

    sk = SSL_get_client_CA_list(s);
    nl = 0;
    if (sk != NULL) {
        for (i = 0; i < sk_X509_NAME_num(sk); i++) {
            name = sk_X509_NAME_value(sk, i);
            j = i2d_X509_NAME(name, NULL);
            if (!BUF_MEM_grow_clean
                (buf, SSL_HM_HEADER_LENGTH(s) + n + j + 2)) {
                SSLerr(SSL_F_TLS_CONSTRUCT_CERTIFICATE_REQUEST,
                       ERR_R_BUF_LIB);
                goto err;
            }
            p = ssl_handshake_start(s) + n;
            s2n(j, p);
            i2d_X509_NAME(name, &p);
            n += 2 + j;
            nl += 2 + j;
        }
    }
    /* else no CA names */
    p = ssl_handshake_start(s) + off;
    s2n(nl, p);

    if (!ssl_set_handshake_header(s, SSL3_MT_CERTIFICATE_REQUEST, n)) {
        SSLerr(SSL_F_TLS_CONSTRUCT_CERTIFICATE_REQUEST, ERR_R_INTERNAL_ERROR);
        goto err;
    }

    s->s3->tmp.cert_request = 1;

    return 1;
 err:
    ossl_statem_set_error(s);
    return 0;
}

MSG_PROCESS_RETURN tls_process_client_key_exchange(SSL *s, PACKET *pkt)
{
    int al;
    unsigned int i;
    unsigned long alg_k;
#ifndef OPENSSL_NO_RSA
    RSA *rsa = NULL;
#endif
#if !defined(OPENSSL_NO_EC) || !defined(OPENSSL_NO_DH)
    EVP_PKEY *ckey = NULL;
#endif
    PACKET enc_premaster;
    const unsigned char *data;
    unsigned char *rsa_decrypt = NULL;

    alg_k = s->s3->tmp.new_cipher->algorithm_mkey;

#ifndef OPENSSL_NO_PSK
    /* For PSK parse and retrieve identity, obtain PSK key */
    if (alg_k & SSL_PSK) {
        unsigned char psk[PSK_MAX_PSK_LEN];
        size_t psklen;
        PACKET psk_identity;

        if (!PACKET_get_length_prefixed_2(pkt, &psk_identity)) {
            al = SSL_AD_DECODE_ERROR;
            SSLerr(SSL_F_TLS_PROCESS_CLIENT_KEY_EXCHANGE, SSL_R_LENGTH_MISMATCH);
            goto f_err;
        }
        if (PACKET_remaining(&psk_identity) > PSK_MAX_IDENTITY_LEN) {
            al = SSL_AD_DECODE_ERROR;
            SSLerr(SSL_F_TLS_PROCESS_CLIENT_KEY_EXCHANGE,
                   SSL_R_DATA_LENGTH_TOO_LONG);
            goto f_err;
        }
        if (s->psk_server_callback == NULL) {
            al = SSL_AD_INTERNAL_ERROR;
            SSLerr(SSL_F_TLS_PROCESS_CLIENT_KEY_EXCHANGE,
                   SSL_R_PSK_NO_SERVER_CB);
            goto f_err;
        }

        if (!PACKET_strndup(&psk_identity, &s->session->psk_identity)) {
            SSLerr(SSL_F_TLS_PROCESS_CLIENT_KEY_EXCHANGE, ERR_R_INTERNAL_ERROR);
            al = SSL_AD_INTERNAL_ERROR;
            goto f_err;
        }

        psklen = s->psk_server_callback(s, s->session->psk_identity,
                                         psk, sizeof(psk));

        if (psklen > PSK_MAX_PSK_LEN) {
            al = SSL_AD_INTERNAL_ERROR;
            SSLerr(SSL_F_TLS_PROCESS_CLIENT_KEY_EXCHANGE, ERR_R_INTERNAL_ERROR);
            goto f_err;
        } else if (psklen == 0) {
            /*
             * PSK related to the given identity not found
             */
            SSLerr(SSL_F_TLS_PROCESS_CLIENT_KEY_EXCHANGE,
                   SSL_R_PSK_IDENTITY_NOT_FOUND);
            al = SSL_AD_UNKNOWN_PSK_IDENTITY;
            goto f_err;
        }

        OPENSSL_free(s->s3->tmp.psk);
        s->s3->tmp.psk = OPENSSL_memdup(psk, psklen);
        OPENSSL_cleanse(psk, psklen);

        if (s->s3->tmp.psk == NULL) {
            al = SSL_AD_INTERNAL_ERROR;
            SSLerr(SSL_F_TLS_PROCESS_CLIENT_KEY_EXCHANGE, ERR_R_MALLOC_FAILURE);
            goto f_err;
        }

        s->s3->tmp.psklen = psklen;
    }
    if (alg_k & SSL_kPSK) {
        /* Identity extracted earlier: should be nothing left */
        if (PACKET_remaining(pkt) != 0) {
            al = SSL_AD_HANDSHAKE_FAILURE;
            SSLerr(SSL_F_TLS_PROCESS_CLIENT_KEY_EXCHANGE, SSL_R_LENGTH_MISMATCH);
            goto f_err;
        }
        /* PSK handled by ssl_generate_master_secret */
        if (!ssl_generate_master_secret(s, NULL, 0, 0)) {
            al = SSL_AD_INTERNAL_ERROR;
            SSLerr(SSL_F_TLS_PROCESS_CLIENT_KEY_EXCHANGE, ERR_R_INTERNAL_ERROR);
            goto f_err;
        }
    } else
#endif
#ifndef OPENSSL_NO_RSA
    if (alg_k & (SSL_kRSA | SSL_kRSAPSK)) {
        unsigned char rand_premaster_secret[SSL_MAX_MASTER_KEY_LENGTH];
        int decrypt_len;
        unsigned char decrypt_good, version_good;
        size_t j;

        /* FIX THIS UP EAY EAY EAY EAY */
        rsa = EVP_PKEY_get0_RSA(s->cert->pkeys[SSL_PKEY_RSA_ENC].privatekey);
        if (rsa == NULL) {
            al = SSL_AD_HANDSHAKE_FAILURE;
            SSLerr(SSL_F_TLS_PROCESS_CLIENT_KEY_EXCHANGE,
                   SSL_R_MISSING_RSA_CERTIFICATE);
            goto f_err;
        }

        /* SSLv3 and pre-standard DTLS omit the length bytes. */
        if (s->version == SSL3_VERSION || s->version == DTLS1_BAD_VER) {
            enc_premaster = *pkt;
        } else {
            if (!PACKET_get_length_prefixed_2(pkt, &enc_premaster)
                || PACKET_remaining(pkt) != 0) {
                al = SSL_AD_DECODE_ERROR;
                SSLerr(SSL_F_TLS_PROCESS_CLIENT_KEY_EXCHANGE,
                       SSL_R_LENGTH_MISMATCH);
                goto f_err;
            }
        }

        /*
         * We want to be sure that the plaintext buffer size makes it safe to
         * iterate over the entire size of a premaster secret
         * (SSL_MAX_MASTER_KEY_LENGTH). Reject overly short RSA keys because
         * their ciphertext cannot accommodate a premaster secret anyway.
         */
        if (RSA_size(rsa) < SSL_MAX_MASTER_KEY_LENGTH) {
            al = SSL_AD_INTERNAL_ERROR;
            SSLerr(SSL_F_TLS_PROCESS_CLIENT_KEY_EXCHANGE,
                   RSA_R_KEY_SIZE_TOO_SMALL);
            goto f_err;
        }

        rsa_decrypt = OPENSSL_malloc(RSA_size(rsa));
        if (rsa_decrypt == NULL) {
            al = SSL_AD_INTERNAL_ERROR;
            SSLerr(SSL_F_TLS_PROCESS_CLIENT_KEY_EXCHANGE, ERR_R_MALLOC_FAILURE);
            goto f_err;
        }

        /*
         * We must not leak whether a decryption failure occurs because of
         * Bleichenbacher's attack on PKCS #1 v1.5 RSA padding (see RFC 2246,
         * section 7.4.7.1). The code follows that advice of the TLS RFC and
         * generates a random premaster secret for the case that the decrypt
         * fails. See https://tools.ietf.org/html/rfc5246#section-7.4.7.1
         */

        if (RAND_bytes(rand_premaster_secret,
                       sizeof(rand_premaster_secret)) <= 0) {
            goto err;
        }

        decrypt_len = RSA_private_decrypt(PACKET_remaining(&enc_premaster),
                                          PACKET_data(&enc_premaster),
                                          rsa_decrypt, rsa, RSA_PKCS1_PADDING);
        ERR_clear_error();

        /*
         * decrypt_len should be SSL_MAX_MASTER_KEY_LENGTH. decrypt_good will
         * be 0xff if so and zero otherwise.
         */
        decrypt_good =
            constant_time_eq_int_8(decrypt_len, SSL_MAX_MASTER_KEY_LENGTH);

        /*
         * If the version in the decrypted pre-master secret is correct then
         * version_good will be 0xff, otherwise it'll be zero. The
         * Klima-Pokorny-Rosa extension of Bleichenbacher's attack
         * (http://eprint.iacr.org/2003/052/) exploits the version number
         * check as a "bad version oracle". Thus version checks are done in
         * constant time and are treated like any other decryption error.
         */
        version_good =
            constant_time_eq_8(rsa_decrypt[0],
                               (unsigned)(s->client_version >> 8));
        version_good &=
            constant_time_eq_8(rsa_decrypt[1],
                               (unsigned)(s->client_version & 0xff));

        /*
         * The premaster secret must contain the same version number as the
         * ClientHello to detect version rollback attacks (strangely, the
         * protocol does not offer such protection for DH ciphersuites).
         * However, buggy clients exist that send the negotiated protocol
         * version instead if the server does not support the requested
         * protocol version. If SSL_OP_TLS_ROLLBACK_BUG is set, tolerate such
         * clients.
         */
        if (s->options & SSL_OP_TLS_ROLLBACK_BUG) {
            unsigned char workaround_good;
            workaround_good =
                constant_time_eq_8(rsa_decrypt[0], (unsigned)(s->version >> 8));
            workaround_good &=
                constant_time_eq_8(rsa_decrypt[1],
                                   (unsigned)(s->version & 0xff));
            version_good |= workaround_good;
        }

        /*
         * Both decryption and version must be good for decrypt_good to
         * remain non-zero (0xff).
         */
        decrypt_good &= version_good;

        /*
         * Now copy rand_premaster_secret over from p using
         * decrypt_good_mask. If decryption failed, then p does not
         * contain valid plaintext, however, a check above guarantees
         * it is still sufficiently large to read from.
         */
        for (j = 0; j < sizeof(rand_premaster_secret); j++) {
            rsa_decrypt[j] =
                constant_time_select_8(decrypt_good, rsa_decrypt[j],
                                       rand_premaster_secret[j]);
        }

        if (!ssl_generate_master_secret(s, rsa_decrypt,
                                        sizeof(rand_premaster_secret), 0)) {
            al = SSL_AD_INTERNAL_ERROR;
            SSLerr(SSL_F_TLS_PROCESS_CLIENT_KEY_EXCHANGE, ERR_R_INTERNAL_ERROR);
            goto f_err;
        }
        OPENSSL_free(rsa_decrypt);
        rsa_decrypt = NULL;
    } else
#endif
#ifndef OPENSSL_NO_DH
    if (alg_k & (SSL_kDHE | SSL_kDHEPSK)) {
        EVP_PKEY *skey = NULL;
        DH *cdh;

        if (!PACKET_get_net_2(pkt, &i)) {
            if (alg_k & (SSL_kDHE | SSL_kDHEPSK)) {
                al = SSL_AD_HANDSHAKE_FAILURE;
                SSLerr(SSL_F_TLS_PROCESS_CLIENT_KEY_EXCHANGE,
                       SSL_R_DH_PUBLIC_VALUE_LENGTH_IS_WRONG);
                goto f_err;
            }
            i = 0;
        }
        if (PACKET_remaining(pkt) != i) {
            SSLerr(SSL_F_TLS_PROCESS_CLIENT_KEY_EXCHANGE,
                   SSL_R_DH_PUBLIC_VALUE_LENGTH_IS_WRONG);
            goto err;
        }
        skey = s->s3->tmp.pkey;
        if (skey == NULL) {
            al = SSL_AD_HANDSHAKE_FAILURE;
            SSLerr(SSL_F_TLS_PROCESS_CLIENT_KEY_EXCHANGE,
                   SSL_R_MISSING_TMP_DH_KEY);
            goto f_err;
        }

        if (PACKET_remaining(pkt) == 0L) {
            al = SSL_AD_HANDSHAKE_FAILURE;
            SSLerr(SSL_F_TLS_PROCESS_CLIENT_KEY_EXCHANGE,
                   SSL_R_MISSING_TMP_DH_KEY);
            goto f_err;
        }
        if (!PACKET_get_bytes(pkt, &data, i)) {
            /* We already checked we have enough data */
            al = SSL_AD_INTERNAL_ERROR;
            SSLerr(SSL_F_TLS_PROCESS_CLIENT_KEY_EXCHANGE,
                   ERR_R_INTERNAL_ERROR);
            goto f_err;
        }
        ckey = EVP_PKEY_new();
        if (ckey == NULL || EVP_PKEY_copy_parameters(ckey, skey) == 0) {
            SSLerr(SSL_F_TLS_PROCESS_CLIENT_KEY_EXCHANGE, SSL_R_BN_LIB);
            goto err;
        }
        cdh = EVP_PKEY_get0_DH(ckey);
        cdh->pub_key = BN_bin2bn(data, i, NULL);
        if (cdh->pub_key == NULL) {
            SSLerr(SSL_F_TLS_PROCESS_CLIENT_KEY_EXCHANGE, SSL_R_BN_LIB);
            goto err;
        }

        if (ssl_derive(s, skey, ckey) == 0) {
            al = SSL_AD_INTERNAL_ERROR;
            SSLerr(SSL_F_TLS_PROCESS_CLIENT_KEY_EXCHANGE, ERR_R_INTERNAL_ERROR);
            goto f_err;
        }

        EVP_PKEY_free(ckey);
        ckey = NULL;
        EVP_PKEY_free(s->s3->tmp.pkey);
        s->s3->tmp.pkey = NULL;

    } else
#endif

#ifndef OPENSSL_NO_EC
    if (alg_k & (SSL_kECDHE | SSL_kECDHEPSK)) {
        EVP_PKEY *skey = s->s3->tmp.pkey;

        if (PACKET_remaining(pkt) == 0L) {
            /* We don't support ECDH client auth */
            al = SSL_AD_HANDSHAKE_FAILURE;
            SSLerr(SSL_F_TLS_PROCESS_CLIENT_KEY_EXCHANGE,
                   SSL_R_MISSING_TMP_ECDH_KEY);
            goto f_err;
        } else {
            /*
             * Get client's public key from encoded point in the
             * ClientKeyExchange message.
             */

            /* Get encoded point length */
            if (!PACKET_get_1(pkt, &i)) {
                al = SSL_AD_DECODE_ERROR;
                SSLerr(SSL_F_TLS_PROCESS_CLIENT_KEY_EXCHANGE,
                       SSL_R_LENGTH_MISMATCH);
                goto f_err;
            }
            if (!PACKET_get_bytes(pkt, &data, i)
                    || PACKET_remaining(pkt) != 0) {
                SSLerr(SSL_F_TLS_PROCESS_CLIENT_KEY_EXCHANGE, ERR_R_EC_LIB);
                goto err;
            }
            ckey = EVP_PKEY_new();
            if (ckey == NULL || EVP_PKEY_copy_parameters(ckey, skey) <= 0) {
                SSLerr(SSL_F_TLS_PROCESS_CLIENT_KEY_EXCHANGE, ERR_R_EVP_LIB);
                goto err;
            }
            if (EC_KEY_oct2key(EVP_PKEY_get0_EC_KEY(ckey), data, i,
                               NULL) == 0) {
                SSLerr(SSL_F_TLS_PROCESS_CLIENT_KEY_EXCHANGE, ERR_R_EC_LIB);
                goto err;
            }
        }

        if (ssl_derive(s, skey, ckey) == 0) {
            al = SSL_AD_INTERNAL_ERROR;
            SSLerr(SSL_F_TLS_PROCESS_CLIENT_KEY_EXCHANGE, ERR_R_INTERNAL_ERROR);
            goto f_err;
        }

        EVP_PKEY_free(ckey);
        ckey = NULL;
        EVP_PKEY_free(s->s3->tmp.pkey);
        s->s3->tmp.pkey = NULL;

        return MSG_PROCESS_CONTINUE_PROCESSING;
    } else
#endif
#ifndef OPENSSL_NO_SRP
    if (alg_k & SSL_kSRP) {
        if (!PACKET_get_net_2(pkt, &i)
                || !PACKET_get_bytes(pkt, &data, i)) {
            al = SSL_AD_DECODE_ERROR;
            SSLerr(SSL_F_TLS_PROCESS_CLIENT_KEY_EXCHANGE, SSL_R_BAD_SRP_A_LENGTH);
            goto f_err;
        }
        if ((s->srp_ctx.A = BN_bin2bn(data, i, NULL)) == NULL) {
            SSLerr(SSL_F_TLS_PROCESS_CLIENT_KEY_EXCHANGE, ERR_R_BN_LIB);
            goto err;
        }
        if (BN_ucmp(s->srp_ctx.A, s->srp_ctx.N) >= 0
            || BN_is_zero(s->srp_ctx.A)) {
            al = SSL_AD_ILLEGAL_PARAMETER;
            SSLerr(SSL_F_TLS_PROCESS_CLIENT_KEY_EXCHANGE,
                   SSL_R_BAD_SRP_PARAMETERS);
            goto f_err;
        }
        OPENSSL_free(s->session->srp_username);
        s->session->srp_username = OPENSSL_strdup(s->srp_ctx.login);
        if (s->session->srp_username == NULL) {
            SSLerr(SSL_F_TLS_PROCESS_CLIENT_KEY_EXCHANGE, ERR_R_MALLOC_FAILURE);
            goto err;
        }

        if (!srp_generate_server_master_secret(s)) {
            SSLerr(SSL_F_TLS_PROCESS_CLIENT_KEY_EXCHANGE, ERR_R_INTERNAL_ERROR);
            goto err;
        }
    } else
#endif                          /* OPENSSL_NO_SRP */
#ifndef OPENSSL_NO_GOST
    if (alg_k & SSL_kGOST) {
        EVP_PKEY_CTX *pkey_ctx;
        EVP_PKEY *client_pub_pkey = NULL, *pk = NULL;
        unsigned char premaster_secret[32];
        const unsigned char *start;
        size_t outlen = 32, inlen;
        unsigned long alg_a;
        int Ttag, Tclass;
        long Tlen;
        long sess_key_len;

        /* Get our certificate private key */
        alg_a = s->s3->tmp.new_cipher->algorithm_auth;
        if (alg_a & SSL_aGOST12) {
            /*
             * New GOST ciphersuites have SSL_aGOST01 bit too
             */
            pk = s->cert->pkeys[SSL_PKEY_GOST12_512].privatekey;
            if (pk == NULL) {
                pk = s->cert->pkeys[SSL_PKEY_GOST12_256].privatekey;
            }
            if (pk == NULL) {
                pk = s->cert->pkeys[SSL_PKEY_GOST01].privatekey;
            }
        } else if (alg_a & SSL_aGOST01) {
            pk = s->cert->pkeys[SSL_PKEY_GOST01].privatekey;
        }

        pkey_ctx = EVP_PKEY_CTX_new(pk, NULL);
        if (pkey_ctx == NULL) {
            al = SSL_AD_INTERNAL_ERROR;
            SSLerr(SSL_F_TLS_PROCESS_CLIENT_KEY_EXCHANGE, ERR_R_MALLOC_FAILURE);
            goto f_err;
        }
        if (EVP_PKEY_decrypt_init(pkey_ctx) <= 0) {
            al = SSL_AD_INTERNAL_ERROR;
            SSLerr(SSL_F_TLS_PROCESS_CLIENT_KEY_EXCHANGE, ERR_R_INTERNAL_ERROR);
            goto f_err;
        }
        /*
         * If client certificate is present and is of the same type, maybe
         * use it for key exchange.  Don't mind errors from
         * EVP_PKEY_derive_set_peer, because it is completely valid to use a
         * client certificate for authorization only.
         */
        client_pub_pkey = X509_get0_pubkey(s->session->peer);
        if (client_pub_pkey) {
            if (EVP_PKEY_derive_set_peer(pkey_ctx, client_pub_pkey) <= 0)
                ERR_clear_error();
        }
        /* Decrypt session key */
        sess_key_len = PACKET_remaining(pkt);
        if (!PACKET_get_bytes(pkt, &data, sess_key_len)) {
            al = SSL_AD_INTERNAL_ERROR;
            SSLerr(SSL_F_TLS_PROCESS_CLIENT_KEY_EXCHANGE, ERR_R_INTERNAL_ERROR);
            goto gerr;
        }
        if (ASN1_get_object ((const unsigned char **)&data, &Tlen, &Ttag,
                             &Tclass, sess_key_len) != V_ASN1_CONSTRUCTED
            || Ttag != V_ASN1_SEQUENCE
            || Tclass != V_ASN1_UNIVERSAL) {
            al = SSL_AD_DECODE_ERROR;
            SSLerr(SSL_F_TLS_PROCESS_CLIENT_KEY_EXCHANGE,
                   SSL_R_DECRYPTION_FAILED);
            goto gerr;
        }
        start = data;
        inlen = Tlen;
        if (EVP_PKEY_decrypt
            (pkey_ctx, premaster_secret, &outlen, start, inlen) <= 0) {
            al = SSL_AD_DECODE_ERROR;
            SSLerr(SSL_F_TLS_PROCESS_CLIENT_KEY_EXCHANGE,
                   SSL_R_DECRYPTION_FAILED);
            goto gerr;
        }
        /* Generate master secret */
        if (!ssl_generate_master_secret(s, premaster_secret,
                                        sizeof(premaster_secret), 0)) {
            al = SSL_AD_INTERNAL_ERROR;
            SSLerr(SSL_F_TLS_PROCESS_CLIENT_KEY_EXCHANGE, ERR_R_INTERNAL_ERROR);
            goto gerr;
        }
        /* Check if pubkey from client certificate was used */
        if (EVP_PKEY_CTX_ctrl
            (pkey_ctx, -1, -1, EVP_PKEY_CTRL_PEER_KEY, 2, NULL) > 0)
            s->statem.no_cert_verify = 1;

        EVP_PKEY_CTX_free(pkey_ctx);
        return MSG_PROCESS_CONTINUE_PROCESSING;
 gerr:
        EVP_PKEY_CTX_free(pkey_ctx);
        goto f_err;
    } else
#endif
    {
        al = SSL_AD_HANDSHAKE_FAILURE;
        SSLerr(SSL_F_TLS_PROCESS_CLIENT_KEY_EXCHANGE, SSL_R_UNKNOWN_CIPHER_TYPE);
        goto f_err;
    }

    return MSG_PROCESS_CONTINUE_PROCESSING;
 f_err:
    ssl3_send_alert(s, SSL3_AL_FATAL, al);
#if !defined(OPENSSL_NO_DH) || !defined(OPENSSL_NO_RSA) || !defined(OPENSSL_NO_EC) || defined(OPENSSL_NO_SRP)
 err:
#endif
#if !defined(OPENSSL_NO_EC) || !defined(OPENSSL_NO_DH)
    EVP_PKEY_free(ckey);
#endif
    OPENSSL_free(rsa_decrypt);
#ifndef OPENSSL_NO_PSK
    OPENSSL_clear_free(s->s3->tmp.psk, s->s3->tmp.psklen);
    s->s3->tmp.psk = NULL;
#endif
    ossl_statem_set_error(s);
    return MSG_PROCESS_ERROR;
}

WORK_STATE tls_post_process_client_key_exchange(SSL *s, WORK_STATE wst)
{
#ifndef OPENSSL_NO_SCTP
    if (wst == WORK_MORE_A) {
        if (SSL_IS_DTLS(s)) {
            unsigned char sctpauthkey[64];
            char labelbuffer[sizeof(DTLS1_SCTP_AUTH_LABEL)];
            /*
             * Add new shared key for SCTP-Auth, will be ignored if no SCTP
             * used.
             */
            memcpy(labelbuffer, DTLS1_SCTP_AUTH_LABEL,
                   sizeof(DTLS1_SCTP_AUTH_LABEL));

            if (SSL_export_keying_material(s, sctpauthkey,
                                       sizeof(sctpauthkey), labelbuffer,
                                       sizeof(labelbuffer), NULL, 0, 0) <= 0) {
                ossl_statem_set_error(s);
                return WORK_ERROR;;
            }

            BIO_ctrl(SSL_get_wbio(s), BIO_CTRL_DGRAM_SCTP_ADD_AUTH_KEY,
                     sizeof(sctpauthkey), sctpauthkey);
        }
        wst = WORK_MORE_B;
    }

    if ((wst == WORK_MORE_B)
            /* Is this SCTP? */
            && BIO_dgram_is_sctp(SSL_get_wbio(s))
            /* Are we renegotiating? */
            && s->renegotiate
            /* Are we going to skip the CertificateVerify? */
            && (s->session->peer == NULL || s->statem.no_cert_verify)
            && BIO_dgram_sctp_msg_waiting(SSL_get_rbio(s))) {
        s->s3->in_read_app_data = 2;
        s->rwstate = SSL_READING;
        BIO_clear_retry_flags(SSL_get_rbio(s));
        BIO_set_retry_read(SSL_get_rbio(s));
        ossl_statem_set_sctp_read_sock(s, 1);
        return WORK_MORE_B;
    } else {
        ossl_statem_set_sctp_read_sock(s, 0);
    }
#endif

    if (s->statem.no_cert_verify) {
        /* No certificate verify so we no longer need the handshake_buffer */
        BIO_free(s->s3->handshake_buffer);
        s->s3->handshake_buffer = NULL;
        return WORK_FINISHED_CONTINUE;
    } else {
        if (!s->session->peer) {
            /* No peer certificate so we no longer need the handshake_buffer */
            BIO_free(s->s3->handshake_buffer);
            return WORK_FINISHED_CONTINUE;
        }
        if (!s->s3->handshake_buffer) {
            SSLerr(SSL_F_TLS_POST_PROCESS_CLIENT_KEY_EXCHANGE,
                   ERR_R_INTERNAL_ERROR);
            ossl_statem_set_error(s);
            return WORK_ERROR;
        }
        /*
         * For sigalgs freeze the handshake buffer. If we support
         * extms we've done this already so this is a no-op
         */
        if (!ssl3_digest_cached_records(s, 1)) {
            ossl_statem_set_error(s);
            return WORK_ERROR;
        }
    }

    return WORK_FINISHED_CONTINUE;
}

MSG_PROCESS_RETURN tls_process_cert_verify(SSL *s, PACKET *pkt)
{
    EVP_PKEY *pkey = NULL;
    const unsigned char *sig, *data;
    unsigned char *gost_data = NULL;
    int al, ret = MSG_PROCESS_ERROR;
    int type = 0, j;
    unsigned int len;
    X509 *peer;
    const EVP_MD *md = NULL;
    long hdatalen = 0;
    void *hdata;

    EVP_MD_CTX *mctx = EVP_MD_CTX_new();

    if (mctx == NULL) {
        SSLerr(SSL_F_TLS_PROCESS_CERT_VERIFY, ERR_R_MALLOC_FAILURE);
        al = SSL_AD_INTERNAL_ERROR;
        goto f_err;
    }

    peer = s->session->peer;
    pkey = X509_get0_pubkey(peer);
    type = X509_certificate_type(peer, pkey);

    if (!(type & EVP_PKT_SIGN)) {
        SSLerr(SSL_F_TLS_PROCESS_CERT_VERIFY,
               SSL_R_SIGNATURE_FOR_NON_SIGNING_CERTIFICATE);
        al = SSL_AD_ILLEGAL_PARAMETER;
        goto f_err;
    }

    /* Check for broken implementations of GOST ciphersuites */
    /*
     * If key is GOST and n is exactly 64, it is bare signature without
     * length field (CryptoPro implementations at least till CSP 4.0)
     */
#ifndef OPENSSL_NO_GOST
    if (PACKET_remaining(pkt) == 64
        && EVP_PKEY_id(pkey) == NID_id_GostR3410_2001) {
        len = 64;
    } else
#endif
    {
        if (SSL_USE_SIGALGS(s)) {
            int rv;

            if (!PACKET_get_bytes(pkt, &sig, 2)) {
                al = SSL_AD_DECODE_ERROR;
                goto f_err;
            }
            rv = tls12_check_peer_sigalg(&md, s, sig, pkey);
            if (rv == -1) {
                al = SSL_AD_INTERNAL_ERROR;
                goto f_err;
            } else if (rv == 0) {
                al = SSL_AD_DECODE_ERROR;
                goto f_err;
            }
#ifdef SSL_DEBUG
            fprintf(stderr, "USING TLSv1.2 HASH %s\n", EVP_MD_name(md));
#endif
        } else {
            /* Use default digest for this key type */
            int idx = ssl_cert_type(NULL, pkey);
            if (idx >= 0)
                md = s->s3->tmp.md[idx];
            if (md == NULL) {
                al = SSL_AD_INTERNAL_ERROR;
                goto f_err;
            }
        }

        if (!PACKET_get_net_2(pkt, &len)) {
            SSLerr(SSL_F_TLS_PROCESS_CERT_VERIFY, SSL_R_LENGTH_MISMATCH);
            al = SSL_AD_DECODE_ERROR;
            goto f_err;
        }
    }
    j = EVP_PKEY_size(pkey);
    if (((int)len > j) || ((int)PACKET_remaining(pkt) > j)
            || (PACKET_remaining(pkt) == 0)) {
        SSLerr(SSL_F_TLS_PROCESS_CERT_VERIFY, SSL_R_WRONG_SIGNATURE_SIZE);
        al = SSL_AD_DECODE_ERROR;
        goto f_err;
    }
    if (!PACKET_get_bytes(pkt, &data, len)) {
        SSLerr(SSL_F_TLS_PROCESS_CERT_VERIFY, SSL_R_LENGTH_MISMATCH);
        al = SSL_AD_DECODE_ERROR;
        goto f_err;
    }

    hdatalen = BIO_get_mem_data(s->s3->handshake_buffer, &hdata);
    if (hdatalen <= 0) {
        SSLerr(SSL_F_TLS_PROCESS_CERT_VERIFY, ERR_R_INTERNAL_ERROR);
        al = SSL_AD_INTERNAL_ERROR;
        goto f_err;
    }
#ifdef SSL_DEBUG
    fprintf(stderr, "Using client verify alg %s\n", EVP_MD_name(md));
#endif
    if (!EVP_VerifyInit_ex(mctx, md, NULL)
        || !EVP_VerifyUpdate(mctx, hdata, hdatalen)) {
        SSLerr(SSL_F_TLS_PROCESS_CERT_VERIFY, ERR_R_EVP_LIB);
        al = SSL_AD_INTERNAL_ERROR;
        goto f_err;
    }

#ifndef OPENSSL_NO_GOST
    {
        int pktype = EVP_PKEY_id(pkey);
        if (pktype == NID_id_GostR3410_2001
            || pktype == NID_id_GostR3410_2012_256
            || pktype == NID_id_GostR3410_2012_512) {
            if ((gost_data = OPENSSL_malloc(len)) == NULL) {
                SSLerr(SSL_F_TLS_PROCESS_CERT_VERIFY, ERR_R_MALLOC_FAILURE);
                al = SSL_AD_INTERNAL_ERROR;
                goto f_err;
            }
            BUF_reverse(gost_data, data, len);
            data = gost_data;
        }
    }
#endif

    if (s->version == SSL3_VERSION
        && !EVP_MD_CTX_ctrl(mctx, EVP_CTRL_SSL3_MASTER_SECRET,
                            s->session->master_key_length,
                            s->session->master_key)) {
        SSLerr(SSL_F_TLS_PROCESS_CERT_VERIFY, ERR_R_EVP_LIB);
        al = SSL_AD_INTERNAL_ERROR;
        goto f_err;
    }

    if (EVP_VerifyFinal(mctx, data, len, pkey) <= 0) {
        al = SSL_AD_DECRYPT_ERROR;
        SSLerr(SSL_F_TLS_PROCESS_CERT_VERIFY, SSL_R_BAD_SIGNATURE);
        goto f_err;
    }

    ret = MSG_PROCESS_CONTINUE_PROCESSING;
    if (0) {
 f_err:
        ssl3_send_alert(s, SSL3_AL_FATAL, al);
        ossl_statem_set_error(s);
    }
    BIO_free(s->s3->handshake_buffer);
    s->s3->handshake_buffer = NULL;
    EVP_MD_CTX_free(mctx);
    OPENSSL_free(gost_data);
    return ret;
}

MSG_PROCESS_RETURN tls_process_client_certificate(SSL *s, PACKET *pkt)
{
    int i, al = SSL_AD_INTERNAL_ERROR, ret = MSG_PROCESS_ERROR;
    X509 *x = NULL;
    unsigned long l, llen;
    const unsigned char *certstart, *certbytes;
    STACK_OF(X509) *sk = NULL;
    PACKET spkt;

    if ((sk = sk_X509_new_null()) == NULL) {
        SSLerr(SSL_F_TLS_PROCESS_CLIENT_CERTIFICATE, ERR_R_MALLOC_FAILURE);
        goto f_err;
    }

    if (!PACKET_get_net_3(pkt, &llen)
            || !PACKET_get_sub_packet(pkt, &spkt, llen)
            || PACKET_remaining(pkt) != 0) {
        al = SSL_AD_DECODE_ERROR;
        SSLerr(SSL_F_TLS_PROCESS_CLIENT_CERTIFICATE, SSL_R_LENGTH_MISMATCH);
        goto f_err;
    }

    while (PACKET_remaining(&spkt) > 0) {
        if (!PACKET_get_net_3(&spkt, &l)
                || !PACKET_get_bytes(&spkt, &certbytes, l)) {
            al = SSL_AD_DECODE_ERROR;
            SSLerr(SSL_F_TLS_PROCESS_CLIENT_CERTIFICATE,
                   SSL_R_CERT_LENGTH_MISMATCH);
            goto f_err;
        }

        certstart = certbytes;
        x = d2i_X509(NULL, (const unsigned char **)&certbytes, l);
        if (x == NULL) {
            SSLerr(SSL_F_TLS_PROCESS_CLIENT_CERTIFICATE, ERR_R_ASN1_LIB);
            goto f_err;
        }
        if (certbytes != (certstart + l)) {
            al = SSL_AD_DECODE_ERROR;
            SSLerr(SSL_F_TLS_PROCESS_CLIENT_CERTIFICATE,
                   SSL_R_CERT_LENGTH_MISMATCH);
            goto f_err;
        }
        if (!sk_X509_push(sk, x)) {
            SSLerr(SSL_F_TLS_PROCESS_CLIENT_CERTIFICATE, ERR_R_MALLOC_FAILURE);
            goto f_err;
        }
        x = NULL;
    }

    if (sk_X509_num(sk) <= 0) {
        /* TLS does not mind 0 certs returned */
        if (s->version == SSL3_VERSION) {
            al = SSL_AD_HANDSHAKE_FAILURE;
            SSLerr(SSL_F_TLS_PROCESS_CLIENT_CERTIFICATE,
                   SSL_R_NO_CERTIFICATES_RETURNED);
            goto f_err;
        }
        /* Fail for TLS only if we required a certificate */
        else if ((s->verify_mode & SSL_VERIFY_PEER) &&
                 (s->verify_mode & SSL_VERIFY_FAIL_IF_NO_PEER_CERT)) {
            SSLerr(SSL_F_TLS_PROCESS_CLIENT_CERTIFICATE,
                   SSL_R_PEER_DID_NOT_RETURN_A_CERTIFICATE);
            al = SSL_AD_HANDSHAKE_FAILURE;
            goto f_err;
        }
        /* No client certificate so digest cached records */
        if (s->s3->handshake_buffer && !ssl3_digest_cached_records(s, 0)) {
            goto f_err;
        }
    } else {
        EVP_PKEY *pkey;
        i = ssl_verify_cert_chain(s, sk);
        if (i <= 0) {
            al = ssl_verify_alarm_type(s->verify_result);
            SSLerr(SSL_F_TLS_PROCESS_CLIENT_CERTIFICATE,
                   SSL_R_CERTIFICATE_VERIFY_FAILED);
            goto f_err;
        }
        if (i > 1) {
            SSLerr(SSL_F_TLS_PROCESS_CLIENT_CERTIFICATE, i);
            al = SSL_AD_HANDSHAKE_FAILURE;
            goto f_err;
        }
        pkey = X509_get0_pubkey(sk_X509_value(sk, 0));
        if (pkey == NULL) {
            al = SSL3_AD_HANDSHAKE_FAILURE;
            SSLerr(SSL_F_TLS_PROCESS_CLIENT_CERTIFICATE,
                   SSL_R_UNKNOWN_CERTIFICATE_TYPE);
            goto f_err;
        }
    }

    X509_free(s->session->peer);
    s->session->peer = sk_X509_shift(sk);
    s->session->verify_result = s->verify_result;

    sk_X509_pop_free(s->session->peer_chain, X509_free);
    s->session->peer_chain = sk;
    /*
     * Inconsistency alert: cert_chain does *not* include the peer's own
     * certificate, while we do include it in s3_clnt.c
     */
    sk = NULL;
    ret = MSG_PROCESS_CONTINUE_READING;
    goto done;

 f_err:
    ssl3_send_alert(s, SSL3_AL_FATAL, al);
    ossl_statem_set_error(s);
 done:
    X509_free(x);
    sk_X509_pop_free(sk, X509_free);
    return ret;
}

int tls_construct_server_certificate(SSL *s)
{
    CERT_PKEY *cpk;

    cpk = ssl_get_server_send_pkey(s);
    if (cpk == NULL) {
        SSLerr(SSL_F_TLS_CONSTRUCT_SERVER_CERTIFICATE, ERR_R_INTERNAL_ERROR);
        ossl_statem_set_error(s);
        return 0;
    }

    if (!ssl3_output_cert_chain(s, cpk)) {
        SSLerr(SSL_F_TLS_CONSTRUCT_SERVER_CERTIFICATE, ERR_R_INTERNAL_ERROR);
        ossl_statem_set_error(s);
        return 0;
    }

    return 1;
}

int tls_construct_new_session_ticket(SSL *s)
{
    unsigned char *senc = NULL;
    EVP_CIPHER_CTX *ctx;
    HMAC_CTX *hctx = NULL;
    unsigned char *p, *macstart;
    const unsigned char *const_p;
    int len, slen_full, slen;
    SSL_SESSION *sess;
    unsigned int hlen;
    SSL_CTX *tctx = s->initial_ctx;
    unsigned char iv[EVP_MAX_IV_LENGTH];
    unsigned char key_name[16];

    /* get session encoding length */
    slen_full = i2d_SSL_SESSION(s->session, NULL);
    /*
     * Some length values are 16 bits, so forget it if session is too
     * long
     */
    if (slen_full == 0 || slen_full > 0xFF00) {
        ossl_statem_set_error(s);
        return 0;
    }
    senc = OPENSSL_malloc(slen_full);
    if (senc == NULL) {
        ossl_statem_set_error(s);
        return 0;
    }

    ctx = EVP_CIPHER_CTX_new();
    hctx = HMAC_CTX_new();

    p = senc;
    if (!i2d_SSL_SESSION(s->session, &p))
        goto err;

    /*
     * create a fresh copy (not shared with other threads) to clean up
     */
    const_p = senc;
    sess = d2i_SSL_SESSION(NULL, &const_p, slen_full);
    if (sess == NULL)
        goto err;
    sess->session_id_length = 0; /* ID is irrelevant for the ticket */

    slen = i2d_SSL_SESSION(sess, NULL);
    if (slen == 0 || slen > slen_full) { /* shouldn't ever happen */
        SSL_SESSION_free(sess);
        goto err;
    }
    p = senc;
    if (!i2d_SSL_SESSION(sess, &p)) {
        SSL_SESSION_free(sess);
        goto err;
    }
    SSL_SESSION_free(sess);

    /*-
     * Grow buffer if need be: the length calculation is as
     * follows handshake_header_length +
     * 4 (ticket lifetime hint) + 2 (ticket length) +
     * 16 (key name) + max_iv_len (iv length) +
     * session_length + max_enc_block_size (max encrypted session
     * length) + max_md_size (HMAC).
     */
    if (!BUF_MEM_grow(s->init_buf,
                      SSL_HM_HEADER_LENGTH(s) + 22 + EVP_MAX_IV_LENGTH +
                      EVP_MAX_BLOCK_LENGTH + EVP_MAX_MD_SIZE + slen))
        goto err;

    p = ssl_handshake_start(s);
    /*
     * Initialize HMAC and cipher contexts. If callback present it does
     * all the work otherwise use generated values from parent ctx.
     */
    if (tctx->tlsext_ticket_key_cb) {
        if (tctx->tlsext_ticket_key_cb(s, key_name, iv, ctx, hctx, 1) < 0)
            goto err;
    } else {
        if (RAND_bytes(iv, 16) <= 0)
            goto err;
<<<<<<< HEAD
        if (!EVP_EncryptInit_ex(&ctx, EVP_aes_256_cbc(), NULL,
=======
        if (!EVP_EncryptInit_ex(ctx, EVP_aes_128_cbc(), NULL,
>>>>>>> 380f0477
                                tctx->tlsext_tick_aes_key, iv))
            goto err;
        if (!HMAC_Init_ex(hctx, tctx->tlsext_tick_hmac_key, 32,
                          EVP_sha256(), NULL))
            goto err;
        memcpy(key_name, tctx->tlsext_tick_key_name, 16);
    }

    /*
     * Ticket lifetime hint (advisory only): We leave this unspecified
     * for resumed session (for simplicity), and guess that tickets for
     * new sessions will live as long as their sessions.
     */
    l2n(s->hit ? 0 : s->session->timeout, p);

    /* Skip ticket length for now */
    p += 2;
    /* Output key name */
    macstart = p;
    memcpy(p, key_name, 16);
    p += 16;
    /* output IV */
    memcpy(p, iv, EVP_CIPHER_CTX_iv_length(ctx));
    p += EVP_CIPHER_CTX_iv_length(ctx);
    /* Encrypt session data */
    if (!EVP_EncryptUpdate(ctx, p, &len, senc, slen))
        goto err;
    p += len;
    if (!EVP_EncryptFinal(ctx, p, &len))
        goto err;
    p += len;

    if (!HMAC_Update(hctx, macstart, p - macstart))
        goto err;
    if (!HMAC_Final(hctx, p, &hlen))
        goto err;

    EVP_CIPHER_CTX_free(ctx);
    HMAC_CTX_free(hctx);
    ctx = NULL;
    hctx = NULL;

    p += hlen;
    /* Now write out lengths: p points to end of data written */
    /* Total length */
    len = p - ssl_handshake_start(s);
    /* Skip ticket lifetime hint */
    p = ssl_handshake_start(s) + 4;
    s2n(len - 6, p);
    if (!ssl_set_handshake_header(s, SSL3_MT_NEWSESSION_TICKET, len))
        goto err;
    OPENSSL_free(senc);

    return 1;
 err:
    OPENSSL_free(senc);
    EVP_CIPHER_CTX_free(ctx);
    HMAC_CTX_free(hctx);
    ossl_statem_set_error(s);
    return 0;
}

int tls_construct_cert_status(SSL *s)
{
    unsigned char *p;
    /*-
     * Grow buffer if need be: the length calculation is as
     * follows 1 (message type) + 3 (message length) +
     * 1 (ocsp response type) + 3 (ocsp response length)
     * + (ocsp response)
     */
    if (!BUF_MEM_grow(s->init_buf, 8 + s->tlsext_ocsp_resplen)) {
        ossl_statem_set_error(s);
        return 0;
    }

    p = (unsigned char *)s->init_buf->data;

    /* do the header */
    *(p++) = SSL3_MT_CERTIFICATE_STATUS;
    /* message length */
    l2n3(s->tlsext_ocsp_resplen + 4, p);
    /* status type */
    *(p++) = s->tlsext_status_type;
    /* length of OCSP response */
    l2n3(s->tlsext_ocsp_resplen, p);
    /* actual response */
    memcpy(p, s->tlsext_ocsp_resp, s->tlsext_ocsp_resplen);
    /* number of bytes to write */
    s->init_num = 8 + s->tlsext_ocsp_resplen;
    s->init_off = 0;

    return 1;
}

#ifndef OPENSSL_NO_NEXTPROTONEG
/*
 * tls_process_next_proto reads a Next Protocol Negotiation handshake message.
 * It sets the next_proto member in s if found
 */
MSG_PROCESS_RETURN tls_process_next_proto(SSL *s, PACKET *pkt)
{
    PACKET next_proto, padding;
    size_t next_proto_len;

    /*-
     * The payload looks like:
     *   uint8 proto_len;
     *   uint8 proto[proto_len];
     *   uint8 padding_len;
     *   uint8 padding[padding_len];
     */
    if (!PACKET_get_length_prefixed_1(pkt, &next_proto)
        || !PACKET_get_length_prefixed_1(pkt, &padding)
        || PACKET_remaining(pkt) > 0) {
        SSLerr(SSL_F_TLS_PROCESS_NEXT_PROTO, SSL_R_LENGTH_MISMATCH);
        goto err;
    }

    if (!PACKET_memdup(&next_proto, &s->next_proto_negotiated,
                       &next_proto_len)) {
        s->next_proto_negotiated_len = 0;
        goto err;
    }

    s->next_proto_negotiated_len = (unsigned char)next_proto_len;

    return MSG_PROCESS_CONTINUE_READING;
err:
    ossl_statem_set_error(s);
    return MSG_PROCESS_ERROR;
}
#endif

#define SSLV2_CIPHER_LEN    3

STACK_OF(SSL_CIPHER) *ssl_bytes_to_cipher_list(SSL *s,
                                               PACKET *cipher_suites,
                                               STACK_OF(SSL_CIPHER) **skp,
                                               int sslv2format, int *al
                                               )
{
    const SSL_CIPHER *c;
    STACK_OF(SSL_CIPHER) *sk;
    int n;
    /* 3 = SSLV2_CIPHER_LEN > TLS_CIPHER_LEN = 2. */
    unsigned char cipher[SSLV2_CIPHER_LEN];

    s->s3->send_connection_binding = 0;

    n = sslv2format ? SSLV2_CIPHER_LEN : TLS_CIPHER_LEN;

    if (PACKET_remaining(cipher_suites) == 0) {
        SSLerr(SSL_F_SSL_BYTES_TO_CIPHER_LIST, SSL_R_NO_CIPHERS_SPECIFIED);
        *al = SSL_AD_ILLEGAL_PARAMETER;
        return NULL;
    }

    if (PACKET_remaining(cipher_suites) % n != 0) {
        SSLerr(SSL_F_SSL_BYTES_TO_CIPHER_LIST,
               SSL_R_ERROR_IN_RECEIVED_CIPHER_LIST);
        *al = SSL_AD_DECODE_ERROR;
        return NULL;
    }

    if ((skp == NULL) || (*skp == NULL)) {
        sk = sk_SSL_CIPHER_new_null(); /* change perhaps later */
        if(sk == NULL) {
            SSLerr(SSL_F_SSL_BYTES_TO_CIPHER_LIST, ERR_R_MALLOC_FAILURE);
            *al = SSL_AD_INTERNAL_ERROR;
            return NULL;
        }
    } else {
        sk = *skp;
        sk_SSL_CIPHER_zero(sk);
    }

    if (!PACKET_memdup(cipher_suites, &s->s3->tmp.ciphers_raw,
                       &s->s3->tmp.ciphers_rawlen)) {
        *al = SSL_AD_INTERNAL_ERROR;
        goto err;
    }

    while (PACKET_copy_bytes(cipher_suites, cipher, n)) {
        /*
         * SSLv3 ciphers wrapped in an SSLv2-compatible ClientHello have the
         * first byte set to zero, while true SSLv2 ciphers have a non-zero
         * first byte. We don't support any true SSLv2 ciphers, so skip them.
         */
        if (sslv2format && cipher[0] != '\0')
                continue;

        /* Check for TLS_EMPTY_RENEGOTIATION_INFO_SCSV */
        if ((cipher[n - 2] == ((SSL3_CK_SCSV >> 8) & 0xff)) &&
            (cipher[n - 1] == (SSL3_CK_SCSV & 0xff))) {
            /* SCSV fatal if renegotiating */
            if (s->renegotiate) {
                SSLerr(SSL_F_SSL_BYTES_TO_CIPHER_LIST,
                       SSL_R_SCSV_RECEIVED_WHEN_RENEGOTIATING);
                *al = SSL_AD_HANDSHAKE_FAILURE;
                goto err;
            }
            s->s3->send_connection_binding = 1;
            continue;
        }

        /* Check for TLS_FALLBACK_SCSV */
        if ((cipher[n - 2] == ((SSL3_CK_FALLBACK_SCSV >> 8) & 0xff)) &&
            (cipher[n - 1] == (SSL3_CK_FALLBACK_SCSV & 0xff))) {
            /*
             * The SCSV indicates that the client previously tried a higher
             * version. Fail if the current version is an unexpected
             * downgrade.
             */
            if (!ssl_check_version_downgrade(s)) {
                SSLerr(SSL_F_SSL_BYTES_TO_CIPHER_LIST,
                       SSL_R_INAPPROPRIATE_FALLBACK);
                *al = SSL_AD_INAPPROPRIATE_FALLBACK;
                goto err;
            }
            continue;
        }

        /* For SSLv2-compat, ignore leading 0-byte. */
        c = ssl_get_cipher_by_char(s, sslv2format ? &cipher[1] : cipher);
        if (c != NULL) {
            if (!sk_SSL_CIPHER_push(sk, c)) {
                SSLerr(SSL_F_SSL_BYTES_TO_CIPHER_LIST, ERR_R_MALLOC_FAILURE);
                *al = SSL_AD_INTERNAL_ERROR;
                goto err;
            }
        }
    }
    if (PACKET_remaining(cipher_suites) > 0) {
        *al = SSL_AD_INTERNAL_ERROR;
        SSLerr(SSL_F_SSL_BYTES_TO_CIPHER_LIST, ERR_R_INTERNAL_ERROR);
        goto err;
    }

    if (skp != NULL)
        *skp = sk;
    return (sk);
 err:
    if ((skp == NULL) || (*skp == NULL))
        sk_SSL_CIPHER_free(sk);
    return NULL;
}<|MERGE_RESOLUTION|>--- conflicted
+++ resolved
@@ -3018,11 +3018,7 @@
     } else {
         if (RAND_bytes(iv, 16) <= 0)
             goto err;
-<<<<<<< HEAD
         if (!EVP_EncryptInit_ex(&ctx, EVP_aes_256_cbc(), NULL,
-=======
-        if (!EVP_EncryptInit_ex(ctx, EVP_aes_128_cbc(), NULL,
->>>>>>> 380f0477
                                 tctx->tlsext_tick_aes_key, iv))
             goto err;
         if (!HMAC_Init_ex(hctx, tctx->tlsext_tick_hmac_key, 32,
