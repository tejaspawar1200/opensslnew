--- conflicted
+++ resolved
@@ -29,77 +29,6 @@
 /*
  * RSA function codes.
  */
-<<<<<<< HEAD
-# define RSA_F_CHECK_PADDING_MD                           140
-# define RSA_F_ENCODE_PKCS1                               146
-# define RSA_F_INT_RSA_VERIFY                             145
-# define RSA_F_OLD_RSA_PRIV_DECODE                        147
-# define RSA_F_PKEY_PSS_INIT                              165
-# define RSA_F_PKEY_RSA_CTRL                              143
-# define RSA_F_PKEY_RSA_CTRL_STR                          144
-# define RSA_F_PKEY_RSA_SIGN                              142
-# define RSA_F_PKEY_RSA_VERIFY                            149
-# define RSA_F_PKEY_RSA_VERIFYRECOVER                     141
-# define RSA_F_RSA_ALGOR_TO_MD                            156
-# define RSA_F_RSA_BUILTIN_KEYGEN                         129
-# define RSA_F_RSA_CHECK_KEY                              123
-# define RSA_F_RSA_CHECK_KEY_EX                           160
-# define RSA_F_RSA_CMS_DECRYPT                            159
-# define RSA_F_RSA_CMS_VERIFY                             158
-# define RSA_F_RSA_ENCODE_PKCS1                           173
-# define RSA_F_RSA_FIPS186_4_GEN_PROB_PRIMES              168
-# define RSA_F_RSA_ITEM_VERIFY                            148
-# define RSA_F_RSA_METH_DUP                               161
-# define RSA_F_RSA_METH_NEW                               162
-# define RSA_F_RSA_METH_SET1_NAME                         163
-# define RSA_F_RSA_MGF1_TO_MD                             157
-# define RSA_F_RSA_MULTIP_INFO_NEW                        166
-# define RSA_F_RSA_NEW_METHOD                             106
-# define RSA_F_RSA_NULL                                   124
-# define RSA_F_RSA_NULL_PRIVATE_DECRYPT                   132
-# define RSA_F_RSA_NULL_PRIVATE_ENCRYPT                   133
-# define RSA_F_RSA_NULL_PUBLIC_DECRYPT                    134
-# define RSA_F_RSA_NULL_PUBLIC_ENCRYPT                    135
-# define RSA_F_RSA_OSSL_PRIVATE_DECRYPT                   101
-# define RSA_F_RSA_OSSL_PRIVATE_ENCRYPT                   102
-# define RSA_F_RSA_OSSL_PUBLIC_DECRYPT                    103
-# define RSA_F_RSA_OSSL_PUBLIC_ENCRYPT                    104
-# define RSA_F_RSA_PADDING_ADD_NONE                       107
-# define RSA_F_RSA_PADDING_ADD_PKCS1_OAEP                 121
-# define RSA_F_RSA_PADDING_ADD_PKCS1_OAEP_MGF1            154
-# define RSA_F_RSA_PADDING_ADD_PKCS1_PSS                  125
-# define RSA_F_RSA_PADDING_ADD_PKCS1_PSS_MGF1             152
-# define RSA_F_RSA_PADDING_ADD_PKCS1_TYPE_1               108
-# define RSA_F_RSA_PADDING_ADD_PKCS1_TYPE_2               109
-# define RSA_F_RSA_PADDING_ADD_SSLV23                     110
-# define RSA_F_RSA_PADDING_ADD_X931                       127
-# define RSA_F_RSA_PADDING_CHECK_NONE                     111
-# define RSA_F_RSA_PADDING_CHECK_PKCS1_OAEP               122
-# define RSA_F_RSA_PADDING_CHECK_PKCS1_OAEP_MGF1          153
-# define RSA_F_RSA_PADDING_CHECK_PKCS1_TYPE_1             112
-# define RSA_F_RSA_PADDING_CHECK_PKCS1_TYPE_2             113
-# define RSA_F_RSA_PADDING_CHECK_SSLV23                   114
-# define RSA_F_RSA_PADDING_CHECK_X931                     128
-# define RSA_F_RSA_PARAM_DECODE                           164
-# define RSA_F_RSA_PRINT                                  115
-# define RSA_F_RSA_PRINT_FP                               116
-# define RSA_F_RSA_PRIV_DECODE                            150
-# define RSA_F_RSA_PRIV_ENCODE                            138
-# define RSA_F_RSA_PSS_GET_PARAM                          151
-# define RSA_F_RSA_PSS_TO_CTX                             155
-# define RSA_F_RSA_PUB_DECODE                             139
-# define RSA_F_RSA_SETUP_BLINDING                         136
-# define RSA_F_RSA_SIGN                                   117
-# define RSA_F_RSA_SIGN_ASN1_OCTET_STRING                 118
-# define RSA_F_RSA_SP800_56B_CHECK_KEYPAIR                169
-# define RSA_F_RSA_SP800_56B_CHECK_PUBLIC                 170
-# define RSA_F_RSA_SP800_56B_PAIRWISE_TEST                171
-# define RSA_F_RSA_SP800_56B_VALIDATE_STRENGTH            172
-# define RSA_F_RSA_VERIFY                                 119
-# define RSA_F_RSA_VERIFY_ASN1_OCTET_STRING               120
-# define RSA_F_RSA_VERIFY_PKCS1_PSS_MGF1                  126
-# define RSA_F_SETUP_TBUF                                 167
-=======
 # if !OPENSSL_API_3
 #  define RSA_F_CHECK_PADDING_MD                           0
 #  define RSA_F_ENCODE_PKCS1                               0
@@ -170,7 +99,6 @@
 #  define RSA_F_RSA_VERIFY_PKCS1_PSS_MGF1                  0
 #  define RSA_F_SETUP_TBUF                                 0
 # endif
->>>>>>> dcea51af
 
 /*
  * RSA reason codes.
